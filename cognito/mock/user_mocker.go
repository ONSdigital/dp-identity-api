package mock

import (
	"fmt"
	"strings"

	"github.com/aws/aws-sdk-go/service/cognitoidentityprovider"
	"github.com/google/uuid"
)

type User struct {
	ID          string
	Email       string
	Password    string
	GivenName   string
	FamilyName  string
	Groups      []*Group
	Status      string
	Active      bool
	StatusNotes string
}

func (m *CognitoIdentityProviderClientStub) AddUserWithEmail(email, password string, isConfirmed bool) {
	m.Users = append(m.Users, m.GenerateUser("", email, password, "", "", isConfirmed))
}

func (m *CognitoIdentityProviderClientStub) AddUserWithUsername(username, email string, isConfirmed bool) {
	m.Users = append(m.Users, m.GenerateUser(username, email, "", "", "", isConfirmed))
}
func (m *CognitoIdentityProviderClientStub) AddUserWithAttributes(id, forename, lastname, email, password string, isConfirmed bool) {
	fmt.Println("id :-", id, "forename :-", forename, "lastname :-", lastname, "email :-", email, "password :- ", password)
	m.Users = append(m.Users, m.GenerateUser(id, email, password, forename, lastname, isConfirmed))
}

<<<<<<< HEAD
=======
func (m *CognitoIdentityProviderClientStub) AddUserWithForename(username, email, forename string, isConfirmed bool) {
	m.Users = append(m.Users, m.GenerateUser(username, email, "", forename, "", isConfirmed))
}

>>>>>>> 4465f865
// Generates the required number of users in the system
func (m *CognitoIdentityProviderClientStub) AddMultipleUsers(usersCount int) {
	for len(m.Users) < usersCount {
		m.Users = append(m.Users, m.GenerateUser("", "", "", "", "", true))
	}
}

// Generates the required number of users in the system
func (m *CognitoIdentityProviderClientStub) AddMultipleActiveUsers(activeusersCount, inactiveusersCount int) {
	for len(m.Users) < activeusersCount {
		m.Users = append(m.Users, m.GenerateUser("", "", "", "", "", true))
	}
	for len(m.Users) < inactiveusersCount {
		m.Users = append(m.Users, m.GenerateUser("", "", "", "", "", false))
	}
}

func (m *CognitoIdentityProviderClientStub) GenerateUser(id, email, password, givenName, familyName string, isConfirmed bool) *User {
	statusString := "FORCE_CHANGE_PASSWORD"
	if isConfirmed {
		statusString = "CONFIRMED"
	}
	if id == "" {
		id = "aaaabbbbcccc"
	}
	if email == "" {
		email = "email@ons.gov.uk"
	}
	if password == "" {
		password = "Passw0rd!"
	}
	if givenName == "" {
		givenName = "Bob"
	}
	if familyName == "" {
		familyName = "Smith"
	}

	return &User{
		ID:         id,
		Email:      email,
		Password:   password,
		GivenName:  givenName,
		FamilyName: familyName,
		Groups:     []*Group{},
		Status:     statusString,
		Active:     true,
	}
}

func (m *CognitoIdentityProviderClientStub) SetUserActiveState(username, active string) {
	for _, user := range m.Users {
		if user.ID == username {
			user.Active = "true" == active
			return
		}
	}
}

func (m *CognitoIdentityProviderClientStub) ReadUser(username string) *User {
	for _, user := range m.Users {
		if user.ID == username {
			return user
		}
	}
	return nil
}

func (m *CognitoIdentityProviderClientStub) MakeUserMember(userName string) {

	user := m.ReadUser(userName)
	if user != nil {
		for _, group := range m.Groups {
			if !strings.HasPrefix(group.Name, "role-") {
				m.AddUserToGroup(user.ID, group.Name)
			}
		}
	}
}

// BulkGenerateUsers - bulk generate 'n' users for testing purposes
//
//	if usernames array is nil or length is different, will auto-assign UUIDs
func BulkGenerateUsers(userCount int, userNames []string) *cognitoidentityprovider.ListUsersOutput {
	paginationToken := "abc-123-xyz-345-xxx"
	usersList := &cognitoidentityprovider.ListUsersOutput{}
	for i := 0; i < userCount; i++ {
		var (
			userId, status string = "", "CONFIRMED"
			enabled        bool   = true
		)
		if userNames == nil || i > len(userNames)-1 {
			userId = uuid.NewString()
		} else {
			userId = userNames[i]
		}
		user := &cognitoidentityprovider.UserType{}
		user.Username = &userId
		user.Enabled = &enabled
		user.UserStatus = &status
		usersList.Users = append(usersList.Users, user)
		usersList.PaginationToken = &paginationToken
	}
	return usersList
}<|MERGE_RESOLUTION|>--- conflicted
+++ resolved
@@ -1,7 +1,6 @@
 package mock
 
 import (
-	"fmt"
 	"strings"
 
 	"github.com/aws/aws-sdk-go/service/cognitoidentityprovider"
@@ -28,17 +27,13 @@
 	m.Users = append(m.Users, m.GenerateUser(username, email, "", "", "", isConfirmed))
 }
 func (m *CognitoIdentityProviderClientStub) AddUserWithAttributes(id, forename, lastname, email, password string, isConfirmed bool) {
-	fmt.Println("id :-", id, "forename :-", forename, "lastname :-", lastname, "email :-", email, "password :- ", password)
 	m.Users = append(m.Users, m.GenerateUser(id, email, password, forename, lastname, isConfirmed))
 }
 
-<<<<<<< HEAD
-=======
 func (m *CognitoIdentityProviderClientStub) AddUserWithForename(username, email, forename string, isConfirmed bool) {
 	m.Users = append(m.Users, m.GenerateUser(username, email, "", forename, "", isConfirmed))
 }
 
->>>>>>> 4465f865
 // Generates the required number of users in the system
 func (m *CognitoIdentityProviderClientStub) AddMultipleUsers(usersCount int) {
 	for len(m.Users) < usersCount {
@@ -119,9 +114,8 @@
 	}
 }
 
-// BulkGenerateUsers - bulk generate 'n' users for testing purposes
-//
-//	if usernames array is nil or length is different, will auto-assign UUIDs
+//BulkGenerateUsers - bulk generate 'n' users for testing purposes
+//                    if usernames array is nil or length is different, will auto-assign UUIDs
 func BulkGenerateUsers(userCount int, userNames []string) *cognitoidentityprovider.ListUsersOutput {
 	paginationToken := "abc-123-xyz-345-xxx"
 	usersList := &cognitoidentityprovider.ListUsersOutput{}
