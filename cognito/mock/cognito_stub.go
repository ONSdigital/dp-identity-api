--- conflicted
+++ resolved
@@ -20,7 +20,6 @@
 			return nil, nil
 		}
 	}
-<<<<<<< HEAD
 	return nil, errors.New("failed to load user pool data")
 }
 
@@ -37,8 +36,6 @@
 		},
 	}
 	return user.UserOutput, nil
-=======
-	return nil, errors.New("Failed to load user pool data")
 }
 
 func (m *CognitoIdentityProviderClientStub) GlobalSignOut(signOutInput *cognitoidentityprovider.GlobalSignOutInput) (*cognitoidentityprovider.GlobalSignOutOutput, error) {
@@ -51,5 +48,4 @@
 		}
 	}
 	return nil, errors.New("NotAuthorizedException: Access Token has been revoked")
->>>>>>> d10b1714
 }