--- conflicted
+++ resolved
@@ -1,32 +1,29 @@
 package apierrors
 
 import (
-<<<<<<< HEAD
 	"context"
 	"encoding/json"
 	"errors"
 	"net/http"
+	"strings"
 
 	errModels "github.com/ONSdigital/dp-identity-api/models"
 	"github.com/ONSdigital/log.go/log"
-=======
-	"errors"
-	"strings"
->>>>>>> 5a8b62af
 )
 
-var InvalidTokenError = errors.New("Invalid token")
+var ErrInvalidToken = errors.New("invalid token")
 var MissingTokenMessage = "No Authorization token was provided"
 var MalformedTokenMessage = "The provided token does not meet the required format"
 
+var ErrInvalidUserName = errors.New("invalid username")
 var InvalidUserNameMessage = "Unable to validate the username in the request"
-var ErrInvalidUserName = errors.New("invalid username")
 
+var ErrInvalidPassword = errors.New("invalid password")
 var InvalidPasswordMessage = "Unable to validate the password in the request"
-var ErrInvalidPassword = errors.New("invalid password")
 
+var ErrInvalidEmail = errors.New("invalid email")
 var InvalidErrorMessage = "Unable to validate the email in the request"
-var ErrInvalidEmail = errors.New("invalid email")
+
 
 func IndividualErrorBuilder(err error, message, sourceField, sourceParam string) (individualError errModels.IndividualError) {
 
@@ -50,7 +47,6 @@
 	return errorResponseBody
 }
 
-<<<<<<< HEAD
 func WriteErrorResponse(ctx context.Context, w http.ResponseWriter, status int, errorResponseBody interface{}) {
 
 	w.Header().Set("Content-Type", "application/json")
@@ -81,7 +77,8 @@
 
 	log.Event(ctx, message, log.ERROR, log.Error(err))
 	WriteErrorResponse(ctx, w, http.StatusInternalServerError, errorResponseBody)
-=======
+}
+
 func IdentifyInternalError(authErr error) (isInternalError bool) {
 	possibleInternalErrors := []string{
 		"InternalErrorException",
@@ -99,5 +96,4 @@
 		}
 	}
 	return false
->>>>>>> 5a8b62af
 }