--- conflicted
+++ resolved
@@ -35,15 +35,11 @@
 
 	cognitoclient := serviceList.GetCognitoClient(cfg.AWSRegion)
 
-<<<<<<< HEAD
-	a, err := api.Setup(ctx, r, cognitoclient, cfg.AWSCognitoUserPoolID, cfg.AWSClientId, cfg.AWSClientSecret)
+	a, err := api.Setup(ctx, r, cognitoclient, cfg.AWSCognitoUserPoolID, cfg.AWSClientId, cfg.AWSClientSecret, cfg.AWSAuthFlow)
 	if err != nil {
 		log.Event(ctx, "error returned from api setup", log.FATAL, log.Error(err))
 		return nil, err
 	}
-=======
-	a := api.Setup(ctx, r, cognitoclient, cfg.AWSCognitoUserPoolID, cfg.AWSClientId, cfg.AWSClientSecret, cfg.AWSAuthFlow)
->>>>>>> 5a8b62af
 
 	hc, err := serviceList.GetHealthCheck(cfg, buildTime, gitCommit, version)
 
