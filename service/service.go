package service

import (
	"context"

	"github.com/ONSdigital/dp-identity-api/api"
	cognitoClient "github.com/ONSdigital/dp-identity-api/cognito"
	"github.com/ONSdigital/dp-identity-api/config"
	health "github.com/ONSdigital/dp-identity-api/service/healthcheck"
	"github.com/ONSdigital/log.go/log"
	"github.com/gorilla/mux"
	"github.com/pkg/errors"
)

// Service contains all the configs, server and clients to run the dp-identity-api API
type Service struct {
	Config      *config.Config
	Server      HTTPServer
	Router      *mux.Router
	Api         *api.API
	ServiceList *ExternalServiceList
	HealthCheck HealthChecker
}

// Run the service
func Run(ctx context.Context, cfg *config.Config, serviceList *ExternalServiceList, buildTime, gitCommit, version string, svcErrors chan error) (*Service, error) {

	log.Event(ctx, "running service", log.INFO)

	log.Event(ctx, "using service configuration", log.Data{"config": cfg}, log.INFO)

	r := mux.NewRouter()

	s := serviceList.GetHTTPServer(cfg.BindAddr, r)

	cognitoclient := serviceList.GetCognitoClient(cfg.AWSRegion)

<<<<<<< HEAD
	a, err := api.Setup(ctx, r, cognitoclient, cfg.AWSCognitoUserPoolID, cfg.AWSClientId, cfg.AWSClientSecret, cfg.AWSAuthFlow)
	if err != nil {
		log.Event(ctx, "error returned from api setup", log.FATAL, log.Error(err))
		return nil, err
	}
=======
	a := api.Setup(ctx, r, cognitoclient, cfg.AWSCognitoUserPoolID, cfg.AWSCognitoClientId, cfg.AWSCognitoClientSecret, cfg.AWSAuthFlow)
>>>>>>> c9ad1404

	hc, err := serviceList.GetHealthCheck(cfg, buildTime, gitCommit, version)

	if err != nil {
		log.Event(ctx, "could not instantiate healthcheck", log.FATAL, log.Error(err))
		return nil, err
	}

	if err := registerCheckers(ctx, hc, cognitoclient, &cfg.AWSCognitoUserPoolID); err != nil {
		return nil, errors.Wrap(err, "unable to register checkers")
	}

	r.StrictSlash(true).Path("/health").HandlerFunc(hc.Handler)
	hc.Start(ctx)

	// Run the http server in a new go-routine
	go func() {
		if err := s.ListenAndServe(); err != nil {
			svcErrors <- errors.Wrap(err, "failure in http listen and serve")
		}
	}()

	return &Service{
		Config:      cfg,
		Router:      r,
		Api:         a,
		HealthCheck: hc,
		ServiceList: serviceList,
		Server:      s,
	}, nil
}

// Close gracefully shuts the service down in the required order, with timeout
func (svc *Service) Close(ctx context.Context) error {
	timeout := svc.Config.GracefulShutdownTimeout
	log.Event(ctx, "commencing graceful shutdown", log.Data{"graceful_shutdown_timeout": timeout}, log.INFO)
	ctx, cancel := context.WithTimeout(ctx, timeout)

	// track shutown gracefully closes up
	var hasShutdownError bool

	go func() {
		defer cancel()

		// stop healthcheck, as it depends on everything else
		if svc.ServiceList.HealthCheck {
			svc.HealthCheck.Stop()
		}

		// stop any incoming requests before closing any outbound connections
		if err := svc.Server.Shutdown(ctx); err != nil {
			log.Event(ctx, "failed to shutdown http server", log.Error(err), log.ERROR)
			hasShutdownError = true
		}

		// ADD CODE HERE: Close other dependencies, in the expected order
	}()

	// wait for shutdown success (via cancel) or failure (timeout)
	<-ctx.Done()

	// timeout expired
	if ctx.Err() == context.DeadlineExceeded {
		log.Event(ctx, "shutdown timed out", log.ERROR, log.Error(ctx.Err()))
		return ctx.Err()
	}

	// other error
	if hasShutdownError {
		err := errors.New("failed to shutdown gracefully")
		log.Event(ctx, "failed to shutdown gracefully ", log.ERROR, log.Error(err))
		return err
	}

	log.Event(ctx, "graceful shutdown was successful", log.INFO)
	return nil
}

func registerCheckers(ctx context.Context, hc HealthChecker, client cognitoClient.Client, userPoolID *string) (err error) {
	hasErrors := false

	if err := hc.AddCheck("cognito healthchecker", health.CognitoHealthCheck(client, userPoolID)); err != nil {
		hasErrors = true
		log.Event(ctx, "error adding check for cognito client", log.ERROR, log.Error(err))
	}

	if hasErrors {
		return errors.New("Error(s) registering checkers for healthcheck")
	}

	return nil
}<|MERGE_RESOLUTION|>--- conflicted
+++ resolved
@@ -35,15 +35,11 @@
 
 	cognitoclient := serviceList.GetCognitoClient(cfg.AWSRegion)
 
-<<<<<<< HEAD
-	a, err := api.Setup(ctx, r, cognitoclient, cfg.AWSCognitoUserPoolID, cfg.AWSClientId, cfg.AWSClientSecret, cfg.AWSAuthFlow)
+	a, err := api.Setup(ctx, r, cognitoclient, cfg.AWSCognitoUserPoolID, cfg.AWSCognitoClientId, cfg.AWSCognitoClientSecret, cfg.AWSAuthFlow)
 	if err != nil {
 		log.Event(ctx, "error returned from api setup", log.FATAL, log.Error(err))
 		return nil, err
 	}
-=======
-	a := api.Setup(ctx, r, cognitoclient, cfg.AWSCognitoUserPoolID, cfg.AWSCognitoClientId, cfg.AWSCognitoClientSecret, cfg.AWSAuthFlow)
->>>>>>> c9ad1404
 
 	hc, err := serviceList.GetHealthCheck(cfg, buildTime, gitCommit, version)
 
