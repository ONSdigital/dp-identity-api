--- conflicted
+++ resolved
@@ -76,7 +76,6 @@
         500:
           description: "Unexpected internal error"
           schema:
-<<<<<<< HEAD
             $ref: '#/definitions/LoginErrorList'
   /users:
     post:
@@ -108,17 +107,15 @@
           description: "The user is created"
           schema:
             $ref: '#/definitions/NewUser'
+        400:
+          description: "Unable to validate the email/username in the request"
+          schema:
+            $ref: '#/definitions/LoginErrorList'
         500:
           description: "Invalid request body."
           schema:
             $ref: '#/definitions/LoginErrorList'
-        400:
-          description: "Unable to validate the email in the request"
-          schema:
-            $ref: '#/definitions/LoginErrorList'
-=======
-            $ref: '#/definitions/TokensErrorList'
-    delete:
+  /delete:
       tags:
         - token
       summary: "Signs out a user, invalidating their access tokens"
@@ -139,7 +136,6 @@
           description: "Unexpected internal error"
           schema:
             $ref: '#/definitions/TokensErrorResponse'
->>>>>>> d10b1714
 
 responses:
   InternalError:
