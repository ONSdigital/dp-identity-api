--- conflicted
+++ resolved
@@ -1382,60 +1382,4 @@
                     }
                 }
             
-<<<<<<< HEAD
-            """
-
-Scenario: GET /v1/users/{id}/groups user not found and checking the response status 404
-        When I GET "/v1/users/get-user-not-found"
-        Then I should receive the following JSON response with status "404":
-            """
-            {
-                "errors": [
-                    {
-                        "code": "UserNotFound",
-                        "description": "the user could not be found"
-                    }
-                ]
-            }
-            """ 
-     Scenario: GET /v1/users/{id}/groups and checking the response status 200
-        And a user with username "abcd1234" and email "email@ons.gov.uk" exists in the database
-        When I GET "/v1/users/abcd1234/groups"
-        Then I should receive the following JSON response with status "200":
-            """ 
-            {
-                "count":0,
-                "usergroups":null,
-                    "NextToken":null
-                    }
-                
-            """
-
-# Get List User Groups
-    Scenario: Get /v1/password-reset and checking the response status 202
-        Given a user with username "abcd1234" exists in the database
-        When I GET "/v1/users/test-user-1/groups"
-        """
-
-            {
-                "count":1,
-                "usergroups":{
-                    "Groups":[
-                        {
-                            "CreationDate":     null,
-                            "Description":      "some Group Desciption",
-                            "GroupName":        "test-group",
-                            "LastModifiedDate": null,
-                            "Precedence":           97,
-                            "RoleArn":          null,
-                            "UserPoolId":       "eu-west-18_73289nds8w932"
-                        }
-                    ],
-                    "NextToken": null
-                },
-            "count": 1
-        }
-        """"
-=======
-            """
->>>>>>> d4702670
+            """