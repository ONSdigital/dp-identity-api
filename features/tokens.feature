Feature: Tokens

Scenario: POST /tokens
    Given a user with email "email@ons.gov.uk" and password "Passw0rd!" exists in the database
    When I POST "/tokens"
    """
    {
        "email": "email@ons.gov.uk",
        "password": "Passw0rd!"
    }
    """
    Then the HTTP status code should be "201"
    And the response header "Authorization" should be "Bearer accessToken"
    And the response header "ID" should be "idToken"
    And the response header "Refresh" should be "refreshToken"

Scenario: POST /tokens
    Given a user with email "email@ons.gov.uk" and password "Passw0rd!" exists in the database
    When I POST "/tokens"
    """
    {
        "email": "email1@ons.gov.uk",
        "password": "Passw0rd!"
    }
    """
    Then I should receive the following JSON response with status "401":
        """
        {
            "errors": [
                {
                    "error": "NotAuthorizedException: Incorrect username or password.",
                    "message": "unautheticated user: Unable to autheticate request",
                    "source": {
                        "field": "",
                        "param": ""
                    }
                }
            ]
        }
        """

Scenario: POST /tokens
    Given a user with email "email@ons.gov.uk" and password "Passw0rd!" exists in the database
    When I POST "/tokens"
    """
    {
        "email": "email@ons.gov.uk",
        "password": "TooManyPasswordAttempts"
    }
    """
    Then I should receive the following JSON response with status "403":
        """
        {
            "errors": [
                {
                    "error": "NotAuthorizedException: Password attempts exceeded",
                    "message": "exceeded the number of attemps to login in with the provided credentials",
                    "source": {
                        "field": "",
                        "param": ""
                    }
                }
            ]
        }
        """

Scenario: POST /tokens
    Given an internal server error is returned from Cognito 
    When I POST "/tokens"
    """
    {
        "email": "email@ons.gov.uk",
        "password": "internalerrorException"
    }
    """
    Then I should receive the following JSON response with status "500":
    """
    {
        "errors": [
            {
                "error": "InternalErrorException",
                "message": "api endpoint POST login returned an error and failed to login to cognito",
                "source": {
                    "field": "",
                    "param": ""
                }
            }
        ]
    }
    """

Scenario: POST /tokens
    Given an error is returned from Cognito 
    When I POST "/tokens"
    """
    {
        "email": "email@ons.gov.uk",
        "password": "Passw0rd!"
    }
    """
    Then I should receive the following JSON response with status "400":
    """
    {
        "errors": [
            {
                "error": "InvalidParameterException",
                "message": "something went wrong, and api endpoint POST login returned an error and failed to login to cognito. Please try again or contact an administrator.",
                "source": {
                    "field": "",
                    "param": ""
                }
            }
        ]
    }
    """

Scenario: POST /tokens
    When I POST "/tokens"
        """
        {
            "email": "email@ons.gov.uk",
            "password": ""
        }
        """
    Then I should receive the following JSON response with status "400":
        """
        {
            "errors": [
                {
                    "error": "Invalid password",
                    "message": "Unable to validate the password in the request",
                    "source": {
                        "field": "",
                        "param": ""
                    }
                }
            ]
        }
        """

Scenario: POST /tokens
    When I POST "/tokens"
        """
        {
            "email": "email",
            "password": "password"
        }
        """
    Then I should receive the following JSON response with status "400":
        """
        {
            "errors": [
                {
                    "error": "Invalid email",
                    "message": "Unable to validate the email in the request",
                    "source": {
                        "field": "",
                        "param": ""
                    }
                }
            ]
        }
        """

Scenario: POST /tokens
    When I POST "/tokens"
        """
        {
            "email": "",
            "password": "password"
        }
        """
    Then I should receive the following JSON response with status "400":
        """
        {
            "errors": [
                {
                    "error": "Invalid email",
                    "message": "Unable to validate the email in the request",
                    "source": {
                        "field": "",
                        "param": ""
                    }
                }
            ]
        }
        """

<<<<<<< HEAD
Scenario: POST /tokens
    When I POST "/tokens"
=======
    Scenario: POST /tokens
        When I POST "/tokens"
>>>>>>> d10b1714
        """
        {
            "email": "",
            "password": ""
        }
        """
    Then I should receive the following JSON response with status "400":
        """
        {
            "errors": [
                {
                    "error": "Invalid password",
                    "message": "Unable to validate the password in the request",
                    "source": {
                        "field": "",
                        "param": ""
                    }
                },
                {
                    "error": "Invalid email",
                    "message": "Unable to validate the email in the request",
                    "source": {
                        "field": "",
                        "param": ""
                    }
                }
            ]
        }
<<<<<<< HEAD
        """
=======
        """

    Scenario: DELETE /tokens/self
        Given I am not authorised
        When I DELETE "/tokens/self"
        Then I should receive the following JSON response with status "400":
        """
        {
            "errors": [
                {
                    "error": "Invalid token",
                    "message": "No Authorization token was provided",
                    "source": {
                        "field": "",
                        "param": ""
                    }
                }
            ]
        }
        """

    Scenario: DELETE /tokens/self
        Given I set the "Authorization" header to "Bearer"
        When I DELETE "/tokens/self"
        Then I should receive the following JSON response with status "400":
        """
        {
            "errors": [
                {
                    "error": "Invalid token",
                    "message": "The provided token does not meet the required format",
                    "source": {
                        "field": "",
                        "param": ""
                    }
                }
            ]
        }
        """

    Scenario: DELETE /tokens/self
        Given I set the "Authorization" header to "BearerSomeToken"
        When I DELETE "/tokens/self"
        Then I should receive the following JSON response with status "400":
        """
        {
            "errors": [
                {
                    "error": "Invalid token",
                    "message": "The provided token does not meet the required format",
                    "source": {
                        "field": "",
                        "param": ""
                    }
                }
            ]
        }
        """

    Scenario: DELETE /tokens/self
        Given I set the "Authorization" header to "Bearer InternalError"
        When I DELETE "/tokens/self"
        Then the HTTP status code should be "500"

    Scenario: DELETE /tokens/self
        Given I set the "Authorization" header to "Bearer xxxx.yyyy.zzzz"
        When I DELETE "/tokens/self"
        Then the HTTP status code should be "400"


    Scenario: DELETE /tokens/self
        Given I have an active session with access token "aaaa.bbbb.cccc"
        And I set the "Authorization" header to "Bearer aaaa.bbbb.cccc"
        When I DELETE "/tokens/self"
        Then the HTTP status code should be "204"
>>>>>>> d10b1714
<|MERGE_RESOLUTION|>--- conflicted
+++ resolved
@@ -186,13 +186,8 @@
         }
         """
 
-<<<<<<< HEAD
-Scenario: POST /tokens
-    When I POST "/tokens"
-=======
-    Scenario: POST /tokens
-        When I POST "/tokens"
->>>>>>> d10b1714
+Scenario: POST /tokens
+    When I POST "/tokens"
         """
         {
             "email": "",
@@ -221,82 +216,78 @@
                 }
             ]
         }
-<<<<<<< HEAD
-        """
-=======
-        """
-
-    Scenario: DELETE /tokens/self
-        Given I am not authorised
-        When I DELETE "/tokens/self"
-        Then I should receive the following JSON response with status "400":
-        """
-        {
-            "errors": [
-                {
-                    "error": "Invalid token",
-                    "message": "No Authorization token was provided",
-                    "source": {
-                        "field": "",
-                        "param": ""
-                    }
-                }
-            ]
-        }
-        """
-
-    Scenario: DELETE /tokens/self
-        Given I set the "Authorization" header to "Bearer"
-        When I DELETE "/tokens/self"
-        Then I should receive the following JSON response with status "400":
-        """
-        {
-            "errors": [
-                {
-                    "error": "Invalid token",
-                    "message": "The provided token does not meet the required format",
-                    "source": {
-                        "field": "",
-                        "param": ""
-                    }
-                }
-            ]
-        }
-        """
-
-    Scenario: DELETE /tokens/self
-        Given I set the "Authorization" header to "BearerSomeToken"
-        When I DELETE "/tokens/self"
-        Then I should receive the following JSON response with status "400":
-        """
-        {
-            "errors": [
-                {
-                    "error": "Invalid token",
-                    "message": "The provided token does not meet the required format",
-                    "source": {
-                        "field": "",
-                        "param": ""
-                    }
-                }
-            ]
-        }
-        """
-
-    Scenario: DELETE /tokens/self
-        Given I set the "Authorization" header to "Bearer InternalError"
-        When I DELETE "/tokens/self"
-        Then the HTTP status code should be "500"
-
-    Scenario: DELETE /tokens/self
-        Given I set the "Authorization" header to "Bearer xxxx.yyyy.zzzz"
-        When I DELETE "/tokens/self"
-        Then the HTTP status code should be "400"
-
-
-    Scenario: DELETE /tokens/self
-        Given I have an active session with access token "aaaa.bbbb.cccc"
-        And I set the "Authorization" header to "Bearer aaaa.bbbb.cccc"
-        When I DELETE "/tokens/self"
-        Then the HTTP status code should be "204"
->>>>>>> d10b1714
+        """
+
+Scenario: DELETE /tokens/self
+    Given I am not authorised
+    When I DELETE "/tokens/self"
+    Then I should receive the following JSON response with status "400":
+    """
+    {
+        "errors": [
+            {
+                "error": "Invalid token",
+                "message": "No Authorization token was provided",
+                "source": {
+                    "field": "",
+                    "param": ""
+                }
+            }
+        ]
+    }
+    """
+
+Scenario: DELETE /tokens/self
+    Given I set the "Authorization" header to "Bearer"
+    When I DELETE "/tokens/self"
+    Then I should receive the following JSON response with status "400":
+    """
+    {
+        "errors": [
+            {
+                "error": "Invalid token",
+                "message": "The provided token does not meet the required format",
+                "source": {
+                    "field": "",
+                    "param": ""
+                }
+            }
+        ]
+    }
+    """
+
+Scenario: DELETE /tokens/self
+    Given I set the "Authorization" header to "BearerSomeToken"
+    When I DELETE "/tokens/self"
+    Then I should receive the following JSON response with status "400":
+    """
+    {
+        "errors": [
+            {
+                "error": "Invalid token",
+                "message": "The provided token does not meet the required format",
+                "source": {
+                    "field": "",
+                    "param": ""
+                }
+            }
+        ]
+    }
+    """
+
+Scenario: DELETE /tokens/self
+    Given I set the "Authorization" header to "Bearer InternalError"
+    When I DELETE "/tokens/self"
+    Then the HTTP status code should be "500"
+
+Scenario: DELETE /tokens/self
+    Given I set the "Authorization" header to "Bearer xxxx.yyyy.zzzz"
+    When I DELETE "/tokens/self"
+    Then the HTTP status code should be "400"
+
+
+Scenario: DELETE /tokens/self
+    Given I have an active session with access token "aaaa.bbbb.cccc"
+    And I set the "Authorization" header to "Bearer aaaa.bbbb.cccc"
+    When I DELETE "/tokens/self"
+    Then the HTTP status code should be "204"