--- conflicted
+++ resolved
@@ -227,11 +227,7 @@
         "errors": [
             {
                 "error": "invalid token",
-<<<<<<< HEAD
-                "message": "No Authorization token was provided",
-=======
                 "message": "no Authorization token was provided",
->>>>>>> c9ad1404
                 "source": {
                     "field": "",
                     "param": ""
@@ -250,11 +246,7 @@
         "errors": [
             {
                 "error": "invalid token",
-<<<<<<< HEAD
-                "message": "The provided token does not meet the required format",
-=======
                 "message": "the provided token does not meet the required format",
->>>>>>> c9ad1404
                 "source": {
                     "field": "",
                     "param": ""
@@ -273,11 +265,7 @@
         "errors": [
             {
                 "error": "invalid token",
-<<<<<<< HEAD
-                "message": "The provided token does not meet the required format",
-=======
                 "message": "the provided token does not meet the required format",
->>>>>>> c9ad1404
                 "source": {
                     "field": "",
                     "param": ""
