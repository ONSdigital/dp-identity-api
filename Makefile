--- conflicted
+++ resolved
@@ -18,11 +18,7 @@
 
 .PHONY: audit
 audit:
-<<<<<<< HEAD
-	go list -json -m all | nancy sleuth --exclude-vulnerability CVE-2020-26160
-=======
 	go list -m all | nancy sleuth --exclude-vulnerability CVE-2020-26160
->>>>>>> 794bfe10
 
 .PHONY: build
 build:
