--- conflicted
+++ resolved
@@ -31,13 +31,6 @@
 	Name       string    `json:"name"`
 	Precedence int64     `json:"precedence"`
 	Created    time.Time `json:"created"`
-<<<<<<< HEAD
-}
-
-type GroupMembership struct {
-	GroupMembership []*cognitoidentityprovider.UserType `json:"users"`
-=======
->>>>>>> a635b396
 }
 
 // NewAdminRoleGroup is a constructor for a new instance of the admin role group
