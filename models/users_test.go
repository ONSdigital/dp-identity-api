package models_test

import (
	"context"
	"encoding/json"
	"reflect"
	"testing"
	"time"

	"github.com/aws/aws-sdk-go/aws"

	"github.com/ONSdigital/dp-identity-api/api"

	"github.com/ONSdigital/dp-identity-api/models"
	"github.com/aws/aws-sdk-go/service/cognitoidentityprovider"
	"github.com/google/uuid"
	. "github.com/smartystreets/goconvey/convey"
)

func TestUsersList_BuildListUserRequest(t *testing.T) {
	Convey("builds a correctly populated Cognito ListUsers request body", t, func() {

		user := models.UserParams{
			Email:    "email.email@ons.gov.uk",
			Forename: "Stan",
			Lastname: "Smith",
		}

		filterString := "email = \"" + user.Email + "\""
		requiredAttribute := "email"
		limit := int64(1)
		userPoolId := "euwest-99-aabbcc"

		response := models.UsersList{}.BuildListUserRequest(filterString, requiredAttribute, limit, &userPoolId)

		So(reflect.TypeOf(*response), ShouldEqual, reflect.TypeOf(cognitoidentityprovider.ListUsersInput{}))
		So(*response.UserPoolId, ShouldEqual, userPoolId)
		So(*response.Limit, ShouldEqual, limit)
		So(*response.Filter, ShouldEqual, filterString)
		So(*response.AttributesToGet[0], ShouldEqual, requiredAttribute)
	})
}

func TestUsersList_MapCognitoUsers(t *testing.T) {
	Convey("adds the returned users to the users attribute and sets the count", t, func() {
		cognitoResponse := cognitoidentityprovider.ListUsersOutput{
			Users: []*cognitoidentityprovider.UserType{
				{
					Enabled:    aws.Bool(true),
					UserStatus: aws.String("CONFIRMED"),
					Username:   aws.String("user-1"),
				},
				{
					Enabled:    aws.Bool(true),
					UserStatus: aws.String("CONFIRMED"),
					Username:   aws.String("user-2"),
				},
			},
		}
		userList := models.UsersList{}
		userList.MapCognitoUsers(&cognitoResponse.Users)

		So(len(userList.Users), ShouldEqual, len(cognitoResponse.Users))
		So(userList.Count, ShouldEqual, len(cognitoResponse.Users))
	})
}

func TestUsersList_BuildSuccessfulJsonResponse(t *testing.T) {
	Convey("returns a byte array of the response JSON", t, func() {
		ctx := context.Background()
		name, status := "abcd-efgh-ijkl-mnop", "UNCONFIRMED"
		user := models.UserParams{
			Status: status,
			ID:     name,
		}
		userList := models.UsersList{
			Users: []models.UserParams{
				user,
			},
			Count: 1,
		}

		response, err := userList.BuildSuccessfulJsonResponse(ctx)

		So(err, ShouldBeNil)
		So(reflect.TypeOf(response), ShouldEqual, reflect.TypeOf([]byte{}))
		var body map[string]interface{}
		err = json.Unmarshal(response, &body)
		So(err, ShouldBeNil)
		So(body["count"], ShouldEqual, 1)
		usersJson := body["users"].([]interface{})
		userJson := usersJson[0].(map[string]interface{})
		So(userJson["id"], ShouldEqual, name)
		So(userJson["status"], ShouldEqual, status)
	})
}

func TestUserParams_GeneratePassword(t *testing.T) {
	Convey("adds a password to the UserParams object", t, func() {
		ctx := context.Background()

		user := models.UserParams{}

		err := user.GeneratePassword(ctx)

		So(err, ShouldBeNil)
		So(user.Password, ShouldNotBeNil)
		So(user.Password, ShouldNotEqual, "")
	})
}

func TestUserParams_ValidateRegistration(t *testing.T) {
	ctx := context.Background()
	allowedDomains := []string{"@ons.gov.uk", "@ext.ons.gov.uk"}

	Convey("returns an InvalidForename error if an invalid forename is submitted", t, func() {
		user := models.UserParams{
			Email:    "email.email@ons.gov.uk",
			Forename: "",
			Lastname: "Smith",
		}

		errs := user.ValidateRegistration(ctx, allowedDomains)

		So(len(errs), ShouldEqual, 1)
		castErr := errs[0].(*models.Error)
		So(castErr.Code, ShouldEqual, models.InvalidForenameError)
		So(castErr.Description, ShouldEqual, models.InvalidForenameErrorDescription)
	})

	Convey("returns an InvalidSurname error if an invalid surname is submitted", t, func() {
		user := models.UserParams{
			Email:    "email.email@ons.gov.uk",
			Forename: "Stan",
			Lastname: "",
		}

		errs := user.ValidateRegistration(ctx, allowedDomains)

		So(len(errs), ShouldEqual, 1)
		castErr := errs[0].(*models.Error)
		So(castErr.Code, ShouldEqual, models.InvalidSurnameError)
		So(castErr.Description, ShouldEqual, models.InvalidSurnameErrorDescription)
	})

	Convey("returns an InvalidEmail error if an invalid email is submitted", t, func() {
		user := models.UserParams{
			Email:    "email",
			Forename: "Stan",
			Lastname: "Smith",
		}

		errs := user.ValidateRegistration(ctx, allowedDomains)

		So(len(errs), ShouldEqual, 1)
		castErr := errs[0].(*models.Error)
		So(castErr.Code, ShouldEqual, models.InvalidEmailError)
		So(castErr.Description, ShouldEqual, models.InvalidEmailDescription)
	})

	Convey("returns an InvalidEmail error if a non ONS email is submitted", t, func() {
		user := models.UserParams{
			Email:    "email@gmail.com",
			Forename: "Stan",
			Lastname: "Smith",
		}

		errs := user.ValidateRegistration(ctx, allowedDomains)

		So(len(errs), ShouldEqual, 1)
		castErr := errs[0].(*models.Error)
		So(castErr.Code, ShouldEqual, models.InvalidEmailError)
		So(castErr.Description, ShouldEqual, models.InvalidEmailDescription)
	})
}

func TestUserParams_ValidateUpdate(t *testing.T) {
	ctx := context.Background()

	invalidStatusNotes := "Lorem ipsum dolor sit amet, consectetur adipiscing elit. Cras eu turpis libero. Sed convallis pharetra mollis. Mauris ex nisi, finibus in mi quis, tincidunt pulvinar risus. Ut iaculis lobortis nisl. Suspendisse venenatis ante congue erat posuere, eget mattis massa facilisis. Vivamus bibendum pharetra suscipit. Integer laoreet molestie velit, vitae euismod ligula dictum eu. Phasellus a fermentum metus, nec dignissim ex. Sed dolor lectus, sollicitudin sit amet imperdiet eget, fringilla nec felis. Morbi commodo diam massa, sed interdum tellus sit"

	Convey("returns an InvalidForename error if an invalid forename is submitted", t, func() {
		user := models.UserParams{
			Forename:    "",
			Lastname:    "Smith",
			StatusNotes: "",
		}

		errs := user.ValidateUpdate(ctx)

		So(len(errs), ShouldEqual, 1)
		castErr := errs[0].(*models.Error)
		So(castErr.Code, ShouldEqual, models.InvalidForenameError)
		So(castErr.Description, ShouldEqual, models.InvalidForenameErrorDescription)
	})

	Convey("returns an InvalidSurname error if an invalid surname is submitted", t, func() {
		user := models.UserParams{
			Forename:    "Stan",
			Lastname:    "",
			StatusNotes: "",
		}

		errs := user.ValidateUpdate(ctx)

		So(len(errs), ShouldEqual, 1)
		castErr := errs[0].(*models.Error)
		So(castErr.Code, ShouldEqual, models.InvalidSurnameError)
		So(castErr.Description, ShouldEqual, models.InvalidSurnameErrorDescription)
	})

	Convey("returns an InvalidStatusNotes error if an invalid status notes is submitted", t, func() {
		user := models.UserParams{
			Forename:    "Stan",
			Lastname:    "Smith",
			StatusNotes: invalidStatusNotes,
		}

		errs := user.ValidateUpdate(ctx)

		So(len(errs), ShouldEqual, 1)
		castErr := errs[0].(*models.Error)
		So(castErr.Code, ShouldEqual, models.InvalidStatusNotesError)
		So(castErr.Description, ShouldEqual, models.TooLongStatusNotesDescription)
	})

	Convey("returns an InvalidForename and InvalidSurname errors if no forename or lastname are submitted", t, func() {
		user := models.UserParams{
			Forename:    "",
			Lastname:    "",
			StatusNotes: "",
		}

		errs := user.ValidateUpdate(ctx)

		So(len(errs), ShouldEqual, 2)
		castErr := errs[0].(*models.Error)
		So(castErr.Code, ShouldEqual, models.InvalidForenameError)
		So(castErr.Description, ShouldEqual, models.InvalidForenameErrorDescription)
		castErr = errs[1].(*models.Error)
		So(castErr.Code, ShouldEqual, models.InvalidSurnameError)
		So(castErr.Description, ShouldEqual, models.InvalidSurnameErrorDescription)
	})

	Convey("returns an InvalidForename and InvalidStatusNotes errors if no forename and invalid notes are submitted", t, func() {
		user := models.UserParams{
			Forename:    "",
			Lastname:    "Smith",
			StatusNotes: invalidStatusNotes,
		}

		errs := user.ValidateUpdate(ctx)

		So(len(errs), ShouldEqual, 2)
		castErr := errs[0].(*models.Error)
		So(castErr.Code, ShouldEqual, models.InvalidForenameError)
		So(castErr.Description, ShouldEqual, models.InvalidForenameErrorDescription)
		castErr = errs[1].(*models.Error)
		So(castErr.Code, ShouldEqual, models.InvalidStatusNotesError)
		So(castErr.Description, ShouldEqual, models.TooLongStatusNotesDescription)
	})

	Convey("returns an InvalidSurname and InvalidStatusNotes errors if no surname and invalid notes are submitted", t, func() {
		user := models.UserParams{
			Forename:    "Stan",
			Lastname:    "",
			StatusNotes: invalidStatusNotes,
		}

		errs := user.ValidateUpdate(ctx)

		So(len(errs), ShouldEqual, 2)
		castErr := errs[0].(*models.Error)
		So(castErr.Code, ShouldEqual, models.InvalidSurnameError)
		So(castErr.Description, ShouldEqual, models.InvalidSurnameErrorDescription)
		castErr = errs[1].(*models.Error)
		So(castErr.Code, ShouldEqual, models.InvalidStatusNotesError)
		So(castErr.Description, ShouldEqual, models.TooLongStatusNotesDescription)
	})

	Convey("returns an InvalidForename, InvalidSurname and InvalidStatusNotes errors if no forename or surname and invalid notes are submitted", t, func() {
		user := models.UserParams{
			Forename:    "",
			Lastname:    "",
			StatusNotes: invalidStatusNotes,
		}

		errs := user.ValidateUpdate(ctx)

		So(len(errs), ShouldEqual, 3)
		castErr := errs[0].(*models.Error)
		So(castErr.Code, ShouldEqual, models.InvalidForenameError)
		So(castErr.Description, ShouldEqual, models.InvalidForenameErrorDescription)
		castErr = errs[1].(*models.Error)
		So(castErr.Code, ShouldEqual, models.InvalidSurnameError)
		So(castErr.Description, ShouldEqual, models.InvalidSurnameErrorDescription)
		castErr = errs[2].(*models.Error)
		So(castErr.Code, ShouldEqual, models.InvalidStatusNotesError)
		So(castErr.Description, ShouldEqual, models.TooLongStatusNotesDescription)
	})
}

func TestUserParams_CheckForDuplicateEmail(t *testing.T) {
	ctx := context.Background()

	Convey("returns nothing if there is no user returned from the ListUser request", t, func() {
		user := models.UserParams{
			Email:    "email.email@ons.gov.uk",
			Forename: "Stan",
			Lastname: "Smith",
		}

		listUserResponse := cognitoidentityprovider.ListUsersOutput{
			Users: []*cognitoidentityprovider.UserType{},
		}

		err := user.CheckForDuplicateEmail(ctx, &listUserResponse)

		So(err, ShouldBeNil)
	})

	Convey("returns an InvalidEmail error if there is a user returned from the ListUser request", t, func() {
		user := models.UserParams{
			Email:    "email.email@ons.gov.uk",
			Forename: "Stan",
			Lastname: "Smith",
		}

		name, status := "abcd-efgh-ijkl-mnop", "UNCONFIRMED"
		listUserResponse := cognitoidentityprovider.ListUsersOutput{
			Users: []*cognitoidentityprovider.UserType{
				{
					Username:   &name,
					UserStatus: &status,
				},
			},
		}

		err := user.CheckForDuplicateEmail(ctx, &listUserResponse)

		castErr := err.(*models.Error)
		So(castErr.Code, ShouldEqual, models.InvalidEmailError)
		So(castErr.Description, ShouldEqual, models.DuplicateEmailDescription)
	})
}

func TestUserParams_BuildCreateUserRequest(t *testing.T) {
	Convey("builds a correctly populated Cognito AdminUserCreateInput request body", t, func() {

		user := models.UserParams{
			Email:    "email.email@ons.gov.uk",
			Forename: "Stan",
			Lastname: "Smith",
		}

		userId := uuid.NewString()
		userPoolId := "euwest-99-aabbcc"

		response := user.BuildCreateUserRequest(userId, userPoolId)

		So(reflect.TypeOf(*response), ShouldEqual, reflect.TypeOf(cognitoidentityprovider.AdminCreateUserInput{}))
		So(*response.Username, ShouldEqual, userId)
		So(*response.UserPoolId, ShouldEqual, userPoolId)
		So(*response.UserAttributes[0].Value, ShouldEqual, user.Forename)
		So(*response.UserAttributes[1].Value, ShouldEqual, user.Lastname)
		So(*response.UserAttributes[2].Value, ShouldEqual, user.Email)
	})
}

func TestUserParams_BuildUpdateUserRequest(t *testing.T) {
	Convey("builds a correctly populated Cognito AdminUpdateUserAttributeInput request body", t, func() {

		user := models.UserParams{
			ID:          "abcd1234",
			Forename:    "Stan",
			Lastname:    "Smith",
			StatusNotes: "user suspended",
		}

		userPoolId := "euwest-99-aabbcc"

		response := user.BuildUpdateUserRequest(userPoolId)

		So(reflect.TypeOf(*response), ShouldEqual, reflect.TypeOf(cognitoidentityprovider.AdminUpdateUserAttributesInput{}))
		So(*response.Username, ShouldEqual, user.ID)
		So(*response.UserPoolId, ShouldEqual, userPoolId)
		So(*response.UserAttributes[0].Value, ShouldEqual, user.Forename)
		So(*response.UserAttributes[1].Value, ShouldEqual, user.Lastname)
		So(*response.UserAttributes[2].Value, ShouldEqual, user.StatusNotes)
	})
}

func TestUserParams_BuildSuccessfulJsonResponse(t *testing.T) {
	Convey("returns a byte array of the response JSON", t, func() {
		ctx := context.Background()
		name, status := "abcd-efgh-ijkl-mnop", "UNCONFIRMED"
		createdUser := models.UserParams{
			Status: status,
			ID:     name,
		}

		response, err := createdUser.BuildSuccessfulJsonResponse(ctx)

		So(err, ShouldBeNil)
		So(reflect.TypeOf(response), ShouldEqual, reflect.TypeOf([]byte{}))
		var userJson map[string]interface{}
		err = json.Unmarshal(response, &userJson)
		So(err, ShouldBeNil)
		So(userJson["id"], ShouldEqual, name)
		So(userJson["status"], ShouldEqual, status)
	})
}

func TestUserParams_BuildAdminGetUserRequest(t *testing.T) {
	Convey("builds a correctly populated Cognito AdminGetUserInput request body", t, func() {
		userId := "abcd1234"
		user := models.UserParams{
			ID: userId,
		}

		userPoolId := "euwest-99-aabbcc"

		request := user.BuildAdminGetUserRequest(userPoolId)

		So(reflect.TypeOf(*request), ShouldEqual, reflect.TypeOf(cognitoidentityprovider.AdminGetUserInput{}))
		So(*request.Username, ShouldEqual, userId)
		So(*request.UserPoolId, ShouldEqual, userPoolId)
	})
}

func TestUserParams_BuildEnableUserRequest(t *testing.T) {
	Convey("builds a correctly populated Cognito AdminEnableUserInput request body", t, func() {
		userId := "abcd1234"
		user := models.UserParams{
			ID: userId,
		}

		userPoolId := "euwest-99-aabbcc"

		request := user.BuildEnableUserRequest(userPoolId)

		So(reflect.TypeOf(*request), ShouldEqual, reflect.TypeOf(cognitoidentityprovider.AdminEnableUserInput{}))
		So(*request.Username, ShouldEqual, userId)
		So(*request.UserPoolId, ShouldEqual, userPoolId)
	})
}

func TestUserParams_BuildDisableUserRequest(t *testing.T) {
	Convey("builds a correctly populated Cognito AdminDisableUserInput request body", t, func() {
		userId := "abcd1234"
		user := models.UserParams{
			ID: userId,
		}

		userPoolId := "euwest-99-aabbcc"

		request := user.BuildDisableUserRequest(userPoolId)

		So(reflect.TypeOf(*request), ShouldEqual, reflect.TypeOf(cognitoidentityprovider.AdminDisableUserInput{}))
		So(*request.Username, ShouldEqual, userId)
		So(*request.UserPoolId, ShouldEqual, userPoolId)
	})
}

func TestUserParams_MapCognitoDetails(t *testing.T) {
	Convey("maps the returned user details to the UserParam attributes", t, func() {
		var forename, surname, email, status, id string = "Bob", "Smith", "email@ons.gov.uk", "CONFIRMED", "user-1"
		cognitoUser := cognitoidentityprovider.UserType{
			Attributes: []*cognitoidentityprovider.AttributeType{
				{
					Name:  aws.String("given_name"),
					Value: &forename,
				},
				{
					Name:  aws.String("family_name"),
					Value: &surname,
				},
				{
					Name:  aws.String("email"),
					Value: &email,
				},
			},
			UserStatus: &status,
			Username:   &id,
			Enabled:    aws.Bool(true),
		}
		user := models.UserParams{}.MapCognitoDetails(&cognitoUser)

		So(user.Forename, ShouldEqual, forename)
		So(user.Lastname, ShouldEqual, surname)
		So(user.Email, ShouldEqual, email)
		So(user.Status, ShouldEqual, status)
		So(user.ID, ShouldEqual, id)
	})
}

func TestUserParams_MapCognitoGetResponse(t *testing.T) {
	Convey("maps the returned user details to the UserParam attributes", t, func() {
		var forename, surname, email, status, id string = "Bob", "Smith", "email@ons.gov.uk", "CONFIRMED", "user-1"
		cognitoUser := cognitoidentityprovider.AdminGetUserOutput{
			UserAttributes: []*cognitoidentityprovider.AttributeType{
				{
					Name:  aws.String("given_name"),
					Value: &forename,
				},
				{
					Name:  aws.String("family_name"),
					Value: &surname,
				},
				{
					Name:  aws.String("email"),
					Value: &email,
				},
			},
			UserStatus: &status,
			Username:   &id,
			Enabled:    aws.Bool(true),
		}
		user := models.UserParams{ID: id}
		user.MapCognitoGetResponse(&cognitoUser)

		So(user.Forename, ShouldEqual, forename)
		So(user.Lastname, ShouldEqual, surname)
		So(user.Email, ShouldEqual, email)
		So(user.Status, ShouldEqual, status)
		So(user.ID, ShouldEqual, id)
	})
}

func TestUserSignIn_ValidateCredentials(t *testing.T) {
	ctx := context.Background()

	Convey("no errors are returned if a valid email address and password are provided", t, func() {
		signIn := models.UserSignIn{
			Password: "password",
			Email:    "email.email@ons.gov.uk",
		}

		validationErrors := signIn.ValidateCredentials(ctx)
		So(validationErrors, ShouldBeNil)
	})

	Convey("an InvalidPassword error is returned if there isn't a password field in the body", t, func() {
		signIn := models.UserSignIn{
			Email: "email.email@ons.gov.uk",
		}

		validationErrors := *signIn.ValidateCredentials(ctx)
		So(len(validationErrors), ShouldEqual, 1)
		castErr := validationErrors[0].(*models.Error)
		So(castErr.Code, ShouldEqual, models.InvalidPasswordError)
		So(castErr.Description, ShouldEqual, models.InvalidPasswordDescription)
	})

	Convey("an InvalidPassword error is returned if there is an empty password field in the body", t, func() {
		signIn := models.UserSignIn{
			Password: "",
			Email:    "email.email@ons.gov.uk",
		}

		validationErrors := *signIn.ValidateCredentials(ctx)
		So(len(validationErrors), ShouldEqual, 1)
		castErr := validationErrors[0].(*models.Error)
		So(castErr.Code, ShouldEqual, models.InvalidPasswordError)
		So(castErr.Description, ShouldEqual, models.InvalidPasswordDescription)
	})

	Convey("an InvalidEmail error is returned if there isn't an email field in the body", t, func() {
		signIn := models.UserSignIn{
			Password: "password",
		}

		validationErrors := *signIn.ValidateCredentials(ctx)
		So(len(validationErrors), ShouldEqual, 1)
		castErr := validationErrors[0].(*models.Error)
		So(castErr.Code, ShouldEqual, models.InvalidEmailError)
		So(castErr.Description, ShouldEqual, models.InvalidEmailDescription)
	})

	Convey("an InvalidEmail error is returned if there is an empty email field in the body", t, func() {
		signIn := models.UserSignIn{
			Password: "password",
			Email:    "",
		}

		validationErrors := *signIn.ValidateCredentials(ctx)
		So(len(validationErrors), ShouldEqual, 1)
		castErr := validationErrors[0].(*models.Error)
		So(castErr.Code, ShouldEqual, models.InvalidEmailError)
		So(castErr.Description, ShouldEqual, models.InvalidEmailDescription)
	})

	Convey("an InvalidEmail error is returned if the email doesn't conform to the expected format", t, func() {
		signIn := models.UserSignIn{
			Password: "password",
			Email:    "email",
		}

		validationErrors := *signIn.ValidateCredentials(ctx)
		So(len(validationErrors), ShouldEqual, 1)
		castErr := validationErrors[0].(*models.Error)
		So(castErr.Code, ShouldEqual, models.InvalidEmailError)
		So(castErr.Description, ShouldEqual, models.InvalidEmailDescription)
	})

	Convey("an InvalidPassword and InvalidEmail error are returned if invalid email address and password are provided", t, func() {
		signIn := models.UserSignIn{
			Password: "",
			Email:    "",
		}

		validationErrors := *signIn.ValidateCredentials(ctx)
		So(len(validationErrors), ShouldEqual, 2)
		castErr := validationErrors[0].(*models.Error)
		So(castErr.Code, ShouldEqual, models.InvalidPasswordError)
		So(castErr.Description, ShouldEqual, models.InvalidPasswordDescription)
		castErr = validationErrors[1].(*models.Error)
		So(castErr.Code, ShouldEqual, models.InvalidEmailError)
		So(castErr.Description, ShouldEqual, models.InvalidEmailDescription)
	})
}

func TestUserSignIn_BuildCognitoRequest(t *testing.T) {
	Convey("builds a correctly populated Cognito InitiateAuthInput request body", t, func() {

		signIn := models.UserSignIn{
			Email:    "email.email@ons.gov.uk",
			Password: "password",
		}

		clientId := "awsclientid"
		clientSecret := "awsSectret"
		clientAuthFlow := "authflow"

		response := signIn.BuildCognitoRequest(clientId, clientSecret, clientAuthFlow)

		So(*response.AuthParameters["USERNAME"], ShouldEqual, signIn.Email)
		So(*response.AuthParameters["PASSWORD"], ShouldEqual, signIn.Password)
		So(*response.AuthParameters["SECRET_HASH"], ShouldNotBeEmpty)
		So(*response.AuthFlow, ShouldResemble, "authflow")
		So(*response.ClientId, ShouldResemble, "awsclientid")
	})
}

func TestUserSignIn_BuildSuccessfulJsonResponse(t *testing.T) {
	ctx := context.Background()

	Convey("returns an InternalServerError if the Cognito response does not meet expected format", t, func() {
		signIn := models.UserSignIn{}
		result := cognitoidentityprovider.InitiateAuthOutput{}

		response, err := signIn.BuildSuccessfulJsonResponse(ctx, &result)

		So(response, ShouldBeNil)
		castErr := err.(*models.Error)
		So(castErr.Code, ShouldEqual, models.InternalError)
		So(castErr.Description, ShouldEqual, models.UnrecognisedCognitoResponseDescription)
	})

	Convey("returns a byte array of the response JSON", t, func() {
		var expirationLength int64 = 300
		signIn := models.UserSignIn{}
		result := cognitoidentityprovider.InitiateAuthOutput{
			AuthenticationResult: &cognitoidentityprovider.AuthenticationResultType{
				ExpiresIn: &expirationLength,
			},
		}

		response, err := signIn.BuildSuccessfulJsonResponse(ctx, &result)

		So(err, ShouldBeNil)
		So(reflect.TypeOf(response), ShouldEqual, reflect.TypeOf([]byte{}))
		var body map[string]interface{}
		err = json.Unmarshal(response, &body)
		So(body["expirationTime"], ShouldNotBeNil)
	})
}

func TestChangePassword_ValidateNewPasswordRequiredRequest(t *testing.T) {
	ctx := context.Background()

	Convey("returns validation errors if required parameters are missing", t, func() {
		missingParamsTests := []struct {
			Session        string
			Email          string
			Password       string
			ExpectedErrors []string
		}{
			{
				// missing session
				"",
				"email@gmail.com",
				"Password2",
				[]string{models.InvalidChallengeSessionError},
			},
			{
				// missing email
				"auth-challenge-session",
				"",
				"Password2",
				[]string{models.InvalidEmailError},
			},
			{
				// missing password
				"auth-challenge-session",
				"email@gmail.com",
				"",
				[]string{models.InvalidPasswordError},
			},
			{
				// missing session and email
				"",
				"",
				"Password2",
				[]string{models.InvalidEmailError, models.InvalidChallengeSessionError},
			},
			{
				// missing session and password
				"",
				"email@gmail.com",
				"",
				[]string{models.InvalidPasswordError, models.InvalidChallengeSessionError},
			},
			{
				// missing email and password
				"auth-challenge-session",
				"",
				"",
				[]string{models.InvalidPasswordError, models.InvalidEmailError},
			},
			{
				// missing session, email and password
				"",
				"",
				"",
				[]string{models.InvalidPasswordError, models.InvalidEmailError, models.InvalidChallengeSessionError},
			},
		}
		for _, tt := range missingParamsTests {
			passwordChangeParams := models.ChangePassword{
				ChangeType:  models.NewPasswordRequiredType,
				Session:     tt.Session,
				Email:       tt.Email,
				NewPassword: tt.Password,
			}

			validationErrs := passwordChangeParams.ValidateNewPasswordRequiredRequest(ctx)

			So(len(validationErrs), ShouldEqual, len(tt.ExpectedErrors))
			for i, expectedErrCode := range tt.ExpectedErrors {
				castErr := validationErrs[i].(*models.Error)
				So(castErr.Code, ShouldEqual, expectedErrCode)
			}
		}
	})

	Convey("returns an empty slice if there are no validation failures", t, func() {
		passwordChangeParams := models.ChangePassword{
			ChangeType:  models.NewPasswordRequiredType,
			Session:     "auth-challenge-session",
			Email:       "email@gmail.com",
			NewPassword: "Password2",
		}
		validationErrs := passwordChangeParams.ValidateNewPasswordRequiredRequest(ctx)

		So(len(validationErrs), ShouldEqual, 0)
	})
}

func TestChangePassword_BuildAuthChallengeResponseRequest(t *testing.T) {
	Convey("builds a correctly populated Cognito RespondToAuthChallengeInput request body", t, func() {

		passwordChangeParams := models.ChangePassword{
			ChangeType:  models.NewPasswordRequiredType,
			Session:     "auth-challenge-session",
			Email:       "email@gmail.com",
			NewPassword: "Password2",
		}

		clientId := "awsclientid"
		clientSecret := "awsSectret"

		response := passwordChangeParams.BuildAuthChallengeResponseRequest(clientSecret, clientId, api.NewPasswordChallenge)

		So(*response.ChallengeResponses["USERNAME"], ShouldEqual, passwordChangeParams.Email)
		So(*response.ChallengeResponses["NEW_PASSWORD"], ShouldEqual, passwordChangeParams.NewPassword)
		So(*response.ChallengeResponses["SECRET_HASH"], ShouldNotBeEmpty)
		So(*response.ChallengeName, ShouldEqual, api.NewPasswordChallenge)
		So(*response.Session, ShouldEqual, passwordChangeParams.Session)
		So(*response.ClientId, ShouldResemble, clientId)
	})
}

func TestChangePassword_BuildAuthChallengeSuccessfulJsonResponse(t *testing.T) {
	ctx := context.Background()

	Convey("returns an InternalServerError if the Cognito response does not meet expected format", t, func() {
		passwordChangeParams := models.ChangePassword{}
		result := cognitoidentityprovider.RespondToAuthChallengeOutput{}

		response, err := passwordChangeParams.BuildAuthChallengeSuccessfulJsonResponse(ctx, &result)

		So(response, ShouldBeNil)
		castErr := err.(*models.Error)
		So(castErr.Code, ShouldEqual, models.InternalError)
		So(castErr.Description, ShouldEqual, models.UnrecognisedCognitoResponseDescription)
	})

	Convey("returns a byte array of the response JSON", t, func() {
		var expirationLength int64 = 300
		passwordChangeParams := models.ChangePassword{}
		result := cognitoidentityprovider.RespondToAuthChallengeOutput{
			AuthenticationResult: &cognitoidentityprovider.AuthenticationResultType{
				ExpiresIn: &expirationLength,
			},
		}

		response, err := passwordChangeParams.BuildAuthChallengeSuccessfulJsonResponse(ctx, &result)

		So(err, ShouldBeNil)
		So(reflect.TypeOf(response), ShouldEqual, reflect.TypeOf([]byte{}))
		var body map[string]interface{}
		err = json.Unmarshal(response, &body)
		So(body["expirationTime"], ShouldNotBeNil)
	})
}

func TestChangePassword_ValidateForgottenPasswordRequiredRequest(t *testing.T) {
	ctx := context.Background()

	Convey("returns validation errors if required parameters are missing", t, func() {
		missingParamsTests := []struct {
			VerificationToken string
			Email             string
			Password          string
			ExpectedErrors    []string
		}{
			{
				// missing VerificationToken
				"",
				"email@gmail.com",
				"Password2",
				[]string{models.InvalidTokenError},
			},
			{
				// missing email
				"≈",
				"",
				"Password2",
				[]string{models.InvalidEmailError},
			},
			{
				// missing password
				"verification_token",
				"email@gmail.com",
				"",
				[]string{models.InvalidPasswordError},
			},
			{
				// missing VerificationToken and email
				"",
				"",
				"Password2",
				[]string{models.InvalidEmailError, models.InvalidTokenError},
			},
			{
				// missing VerificationToken and password
				"",
				"email@gmail.com",
				"",
				[]string{models.InvalidPasswordError, models.InvalidTokenError},
			},
			{
				// missing email and password
				"verification_token",
				"",
				"",
				[]string{models.InvalidPasswordError, models.InvalidEmailError},
			},
			{
				// missing VerificationToken, email and password
				"",
				"",
				"",
				[]string{models.InvalidPasswordError, models.InvalidEmailError, models.InvalidTokenError},
			},
		}
		for _, tt := range missingParamsTests {
			passwordChangeParams := models.ChangePassword{
				ChangeType:        models.NewPasswordRequiredType,
				VerificationToken: tt.VerificationToken,
				Email:             tt.Email,
				NewPassword:       tt.Password,
			}

			validationErrs := passwordChangeParams.ValidateForgottenPasswordRequiredRequest(ctx)

			So(len(validationErrs), ShouldEqual, len(tt.ExpectedErrors))
			for i, expectedErrCode := range tt.ExpectedErrors {
				castErr := validationErrs[i].(*models.Error)
				So(castErr.Code, ShouldEqual, expectedErrCode)
			}
		}
	})
}

func TestForgottenPassword_BuildConfirmForgotPasswordRequest(t *testing.T) {
	Convey("builds a correctly populated Cognito BuildConfirmForgotPasswordRequest request body", t, func() {

		passwordChangeParams := models.ChangePassword{
			VerificationToken: "verification_token",
			Email:             "email@gmail.com",
			NewPassword:       "Password2",
		}

		clientId := "awsclientid"
		clientSecret := "awsSecret"

		response := passwordChangeParams.BuildConfirmForgotPasswordRequest(clientSecret, clientId)

		So(*response.ClientId, ShouldResemble, clientId)
		So(*response.ConfirmationCode, ShouldResemble, passwordChangeParams.VerificationToken)
		So(*response.Password, ShouldResemble, passwordChangeParams.NewPassword)
		So(*response.Username, ShouldResemble, passwordChangeParams.Email)

	})
}

func TestPasswordReset_Validate(t *testing.T) {
	ctx := context.Background()

	Convey("returns validation errors if required parameters are missing", t, func() {
		missingParamsTests := []struct {
			Email         string
			ExpectedError string
		}{
			{
				// missing email
				"",
				"InvalidEmail",
			},
		}
		for _, tt := range missingParamsTests {
			passwordChangeParams := models.PasswordReset{
				Email: tt.Email,
			}

			validationErr := passwordChangeParams.Validate(ctx)

			castErr := validationErr.(*models.Error)
			So(castErr.Code, ShouldEqual, tt.ExpectedError)
		}
	})

	Convey("returns nil if there are no validation failures", t, func() {
		passwordResetParams := models.PasswordReset{
			Email: "email@gmail.com",
		}
		validationErr := passwordResetParams.Validate(ctx)

		So(validationErr, ShouldBeNil)
	})
}

func TestPasswordReset_BuildCognitoRequest(t *testing.T) {
	Convey("builds a correctly populated Cognito ForgotPasswordInput request body", t, func() {

		passwordResetParams := models.PasswordReset{
			Email: "email@gmail.com",
		}

		clientId := "awsclientid"
		clientSecret := "awsSectret"

		response := passwordResetParams.BuildCognitoRequest(clientSecret, clientId)

		So(*response.Username, ShouldEqual, passwordResetParams.Email)
		So(*response.SecretHash, ShouldNotBeEmpty)
		So(*response.ClientId, ShouldResemble, clientId)
	})
}

func TestUserParams_BuildListUserGroupsRequest(t *testing.T) {
<<<<<<< HEAD
	Convey("builds a correctly populated Cognito AdminListUserGroupsInput request body with empty nextToken", t, func() {
		userId := "abcd1234"
		nextToken := ""
		input := models.UserParams{
=======
	Convey("builds a correctly populated Cognito AdminDisableUserInput request body with empty nextToken", t, func() {
		userId := "abcd1234"
		nextToken := ""
		user := models.UserParams{
>>>>>>> d4702670
			ID: userId,
		}

		userPoolId := "euwest-99-aabbcc"
<<<<<<< HEAD
		request := input.BuildListUserGroupsRequest(userPoolId, nextToken)
=======
		request := user.BuildListUserGroupsRequest(userPoolId, nextToken)
>>>>>>> d4702670

		So(reflect.TypeOf(*request), ShouldEqual, reflect.TypeOf(cognitoidentityprovider.AdminListGroupsForUserInput{}))
		So(*request.Username, ShouldEqual, userId)
		So(*request.UserPoolId, ShouldEqual, userPoolId)
	})

<<<<<<< HEAD
	Convey("builds a correctly populated Cognito AdminListUserGroupsInput request body with nextToken", t, func() {
=======
	Convey("builds a correctly populated Cognito AdminDisableUserInput request body with nextToken", t, func() {
>>>>>>> d4702670
		userId := "abcd1234"
		nextToken := "abc1234"
		user := models.UserParams{
			ID: userId,
		}

		userPoolId := "euwest-99-aabbcc"
		request := user.BuildListUserGroupsRequest(userPoolId, nextToken)

		So(reflect.TypeOf(*request), ShouldEqual, reflect.TypeOf(cognitoidentityprovider.AdminListGroupsForUserInput{}))
		So(*request.Username, ShouldEqual, userId)
		So(*request.UserPoolId, ShouldEqual, userPoolId)
	})
}

func TestListUserGroups_BuildListUserGroupsSuccessfulJsonResponse(t *testing.T) {
	Convey("add the returned groups for given user", t, func() {
		ctx := context.Background()
		input := models.ListUserGroups{}

		timestamp := time.Now()
		result := &cognitoidentityprovider.AdminListGroupsForUserOutput{
			Groups: []*cognitoidentityprovider.GroupType{
				{
					CreationDate:     &timestamp,
					Description:      aws.String("A test group1"),
					GroupName:        aws.String("test-group1"),
					LastModifiedDate: &timestamp,
					Precedence:       aws.Int64(4),
					RoleArn:          aws.String(""),
					UserPoolId:       aws.String(""),
				},
				{
					CreationDate:     &timestamp,
					Description:      aws.String("A test group1"),
					GroupName:        aws.String("test-group1"),
					LastModifiedDate: &timestamp,
					Precedence:       aws.Int64(4),
					RoleArn:          aws.String(""),
					UserPoolId:       aws.String(""),
				},
			},
		}

		response, error := input.BuildListUserGroupsSuccessfulJsonResponse(ctx, result)
		So(error, ShouldBeNil)
		So(reflect.TypeOf(response), ShouldEqual, reflect.TypeOf([]byte{}))

		var userGroupsJson models.ListUserGroups
		err := json.Unmarshal(response, &userGroupsJson)
		So(err, ShouldBeNil)
		So(len(userGroupsJson.UserGroups.Groups), ShouldEqual, len(result.Groups))
		So(userGroupsJson.Count, ShouldEqual, len(result.Groups))
		So(userGroupsJson.UserGroups.NextToken, ShouldBeNil)

		So(*userGroupsJson.UserGroups.Groups[0].GroupName, ShouldEqual, *result.Groups[0].GroupName)
		So(*userGroupsJson.UserGroups.Groups[1].GroupName, ShouldEqual, *result.Groups[1].GroupName)
		So(*userGroupsJson.UserGroups.Groups[0].Description, ShouldEqual, *result.Groups[0].Description)
		So(*userGroupsJson.UserGroups.Groups[1].Description, ShouldEqual, *result.Groups[1].Description)
	})

	Convey("Check empty response from cognito i.e valid user with no groups", t, func() {
		ctx := context.Background()
		input := models.ListUserGroups{}

		result := &cognitoidentityprovider.AdminListGroupsForUserOutput{
			Groups: []*cognitoidentityprovider.GroupType{
				{},
			},
		}

		response, error := input.BuildListUserGroupsSuccessfulJsonResponse(ctx, result)
		So(error, ShouldBeNil)

		var userGroupsJson models.ListUserGroups
		err := json.Unmarshal(response, &userGroupsJson)
		So(err, ShouldBeNil)
		So(len(userGroupsJson.UserGroups.Groups), ShouldEqual, len(result.Groups))
<<<<<<< HEAD
		So(userGroupsJson.Count, ShouldEqual, 1)
=======
		So(userGroupsJson.Count, ShouldEqual, 0)
>>>>>>> d4702670
		So(userGroupsJson.UserGroups.NextToken, ShouldBeNil)

	})

}<|MERGE_RESOLUTION|>--- conflicted
+++ resolved
@@ -981,37 +981,22 @@
 }
 
 func TestUserParams_BuildListUserGroupsRequest(t *testing.T) {
-<<<<<<< HEAD
 	Convey("builds a correctly populated Cognito AdminListUserGroupsInput request body with empty nextToken", t, func() {
 		userId := "abcd1234"
 		nextToken := ""
-		input := models.UserParams{
-=======
-	Convey("builds a correctly populated Cognito AdminDisableUserInput request body with empty nextToken", t, func() {
-		userId := "abcd1234"
-		nextToken := ""
-		user := models.UserParams{
->>>>>>> d4702670
+		user := models.UserParams{
 			ID: userId,
 		}
 
 		userPoolId := "euwest-99-aabbcc"
-<<<<<<< HEAD
-		request := input.BuildListUserGroupsRequest(userPoolId, nextToken)
-=======
 		request := user.BuildListUserGroupsRequest(userPoolId, nextToken)
->>>>>>> d4702670
 
 		So(reflect.TypeOf(*request), ShouldEqual, reflect.TypeOf(cognitoidentityprovider.AdminListGroupsForUserInput{}))
 		So(*request.Username, ShouldEqual, userId)
 		So(*request.UserPoolId, ShouldEqual, userPoolId)
 	})
 
-<<<<<<< HEAD
-	Convey("builds a correctly populated Cognito AdminListUserGroupsInput request body with nextToken", t, func() {
-=======
 	Convey("builds a correctly populated Cognito AdminDisableUserInput request body with nextToken", t, func() {
->>>>>>> d4702670
 		userId := "abcd1234"
 		nextToken := "abc1234"
 		user := models.UserParams{
@@ -1090,11 +1075,7 @@
 		err := json.Unmarshal(response, &userGroupsJson)
 		So(err, ShouldBeNil)
 		So(len(userGroupsJson.UserGroups.Groups), ShouldEqual, len(result.Groups))
-<<<<<<< HEAD
-		So(userGroupsJson.Count, ShouldEqual, 1)
-=======
 		So(userGroupsJson.Count, ShouldEqual, 0)
->>>>>>> d4702670
 		So(userGroupsJson.UserGroups.NextToken, ShouldBeNil)
 
 	})
