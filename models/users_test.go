--- conflicted
+++ resolved
@@ -3,13 +3,10 @@
 import (
 	"context"
 	"encoding/json"
-<<<<<<< HEAD
-=======
-	"github.com/ONSdigital/dp-identity-api/api"
-	"github.com/aws/aws-sdk-go/aws"
->>>>>>> c0e44aa8
 	"reflect"
 	"testing"
+
+	"github.com/aws/aws-sdk-go/aws"
 
 	"github.com/ONSdigital/dp-identity-api/api"
 
@@ -639,16 +636,11 @@
 	})
 }
 
-<<<<<<< HEAD
 func TestChangePassword_ValidateForgottenPasswordRequiredRequest(t *testing.T) {
-=======
-func TestPasswordReset_Validate(t *testing.T) {
->>>>>>> c0e44aa8
 	ctx := context.Background()
 
 	Convey("returns validation errors if required parameters are missing", t, func() {
 		missingParamsTests := []struct {
-<<<<<<< HEAD
 			VerificationToken string
 			Email             string
 			Password          string
@@ -750,7 +742,14 @@
 		So(*response.Password, ShouldResemble, passwordChangeParams.NewPassword)
 		So(*response.Username, ShouldResemble, passwordChangeParams.Email)
 
-=======
+	})
+}
+
+func TestPasswordReset_Validate(t *testing.T) {
+	ctx := context.Background()
+
+	Convey("returns validation errors if required parameters are missing", t, func() {
+		missingParamsTests := []struct {
 			Email         string
 			ExpectedError string
 		}{
@@ -797,6 +796,5 @@
 		So(*response.Username, ShouldEqual, passwordResetParams.Email)
 		So(*response.SecretHash, ShouldNotBeEmpty)
 		So(*response.ClientId, ShouldResemble, clientId)
->>>>>>> c0e44aa8
 	})
 }