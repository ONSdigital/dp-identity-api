--- conflicted
+++ resolved
@@ -5,24 +5,16 @@
 	"context"
 	"encoding/csv"
 	"encoding/json"
-<<<<<<< HEAD
-	"io/ioutil"
+	"io"
 	"net/http"
 	"sort"
 	"strings"
 
-	"github.com/google/uuid"
-
-=======
->>>>>>> 3e43d595
 	"github.com/ONSdigital/dp-identity-api/models"
 	"github.com/aws/aws-sdk-go/aws"
 	"github.com/aws/aws-sdk-go/service/cognitoidentityprovider"
 	"github.com/google/uuid"
 	"github.com/gorilla/mux"
-	"io"
-	"net/http"
-	"strings"
 )
 
 const (
@@ -34,13 +26,8 @@
 
 // CreateGroupHandler creates a new group
 func (api *API) CreateGroupHandler(ctx context.Context, w http.ResponseWriter, req *http.Request) (*models.SuccessResponse, *models.ErrorResponse) {
-<<<<<<< HEAD
 	sortBy := req.URL.Query().Get("sortBy")
-
-	body, err := ioutil.ReadAll(req.Body)
-=======
 	body, err := io.ReadAll(req.Body)
->>>>>>> 3e43d595
 	if err != nil {
 		return nil, handleBodyReadError(ctx, err)
 	}
@@ -505,7 +492,85 @@
 	return &listOfUsers, nil
 }
 
-<<<<<<< HEAD
+// ListGroupsUsersHandler produces a user requested report of all groups with members including groups that act as roles
+// output by default is json but if request header accept == text/csv then the output is csv format
+// each line consists of the group description and user email
+func (api *API) ListGroupsUsersHandler(ctx context.Context, w http.ResponseWriter, req *http.Request) (*models.SuccessResponse, *models.ErrorResponse) {
+	sortBy := req.URL.Query().Get("sortBy")
+	var (
+		GroupsUsersList *[]models.ListGroupUsersType
+	)
+	listOfGroups, err := api.GetListGroups(sortBy)
+	if err != nil {
+		return nil, models.NewErrorResponse(http.StatusInternalServerError, nil, err)
+	}
+	GroupsUsersList, err = api.GetTeamsReportLines(listOfGroups)
+	if err != nil {
+		return nil, models.NewErrorResponse(http.StatusInternalServerError, nil, err)
+	}
+
+	if req.Header.Get("Accept") == "text/csv" {
+		header := map[string]string{"Content-type": "text/csv"}
+		return models.NewSuccessResponse(api.ListGroupsUsersCSV(GroupsUsersList).Bytes(), http.StatusOK, header), nil
+	}
+
+	jsonResponse, err := json.Marshal(GroupsUsersList)
+	if err != nil {
+		return nil, models.NewErrorResponse(http.StatusInternalServerError, nil, err)
+	}
+
+	return models.NewSuccessResponse(jsonResponse, http.StatusOK, nil), nil
+}
+
+// ListGroupsUsersCSV converts the GroupsUsersList output to csv
+func (api *API) ListGroupsUsersCSV(GroupsUsersList *[]models.ListGroupUsersType) *bytes.Buffer {
+	var csvHeader = models.ListGroupUsersType{
+		GroupName: "Group",
+		UserEmail: "User",
+	}
+	buf := new(bytes.Buffer)
+	w := csv.NewWriter(buf)
+	rows := [][]string{}
+	rows = append(rows, []string{csvHeader.GroupName, csvHeader.UserEmail})
+
+	for _, record := range *GroupsUsersList {
+		rows = append(rows, []string{record.GroupName, record.UserEmail})
+	}
+
+	w.WriteAll(rows)
+	return buf
+}
+
+// GetTeamsReportLines  from the listOfGroups for each group gets the list of members and produces output
+// group description user email for each group member
+func (api *API) GetTeamsReportLines(listOfGroups *cognitoidentityprovider.ListGroupsOutput) (*[]models.ListGroupUsersType, error) {
+	var GroupsUsersList []models.ListGroupUsersType
+	for _, ListGroup := range listOfGroups.Groups {
+		inputGroup := models.Group{ID: *ListGroup.GroupName}
+		var listOfUsersInput []*cognitoidentityprovider.UserType
+		listUsers, err := api.getUsersInAGroup(listOfUsersInput, inputGroup)
+		if err != nil {
+			return nil, err
+		}
+		for _, user := range listUsers {
+			for _, attribute := range user.Attributes {
+				if strings.ToLower(*attribute.Name) == "email" {
+					GroupsUsersList = append(GroupsUsersList, models.ListGroupUsersType{
+						GroupName: *ListGroup.Description,
+						UserEmail: *attribute.Value,
+					})
+				}
+			}
+		}
+	}
+
+	if GroupsUsersList == nil {
+		GroupsUsersList = []models.ListGroupUsersType{}
+	}
+
+	return &GroupsUsersList, nil
+}
+
 func sortGroups(groups []*cognitoidentityprovider.GroupType, sortBy string) {
 
 	if !validateSortBy(sortBy) {
@@ -552,82 +617,4 @@
 	}
 
 	return true
-=======
-// ListGroupsUsersHandler produces a user requested report of all groups with members including groups that act as roles
-// output by default is json but if request header accept == text/csv then the output is csv format
-// each line consists of the group description and user email
-func (api *API) ListGroupsUsersHandler(ctx context.Context, w http.ResponseWriter, req *http.Request) (*models.SuccessResponse, *models.ErrorResponse) {
-	var (
-		GroupsUsersList *[]models.ListGroupUsersType
-	)
-	listOfGroups, err := api.GetListGroups()
-	if err != nil {
-		return nil, models.NewErrorResponse(http.StatusInternalServerError, nil, err)
-	}
-	GroupsUsersList, err = api.GetTeamsReportLines(listOfGroups)
-	if err != nil {
-		return nil, models.NewErrorResponse(http.StatusInternalServerError, nil, err)
-	}
-
-	if req.Header.Get("Accept") == "text/csv" {
-		header := map[string]string{"Content-type": "text/csv"}
-		return models.NewSuccessResponse(api.ListGroupsUsersCSV(GroupsUsersList).Bytes(), http.StatusOK, header), nil
-	}
-
-	jsonResponse, err := json.Marshal(GroupsUsersList)
-	if err != nil {
-		return nil, models.NewErrorResponse(http.StatusInternalServerError, nil, err)
-	}
-
-	return models.NewSuccessResponse(jsonResponse, http.StatusOK, nil), nil
-}
-
-// ListGroupsUsersCSV converts the GroupsUsersList output to csv
-func (api *API) ListGroupsUsersCSV(GroupsUsersList *[]models.ListGroupUsersType) *bytes.Buffer {
-	var csvHeader = models.ListGroupUsersType{
-		GroupName: "Group",
-		UserEmail: "User",
-	}
-	buf := new(bytes.Buffer)
-	w := csv.NewWriter(buf)
-	rows := [][]string{}
-	rows = append(rows, []string{csvHeader.GroupName, csvHeader.UserEmail})
-
-	for _, record := range *GroupsUsersList {
-		rows = append(rows, []string{record.GroupName, record.UserEmail})
-	}
-
-	w.WriteAll(rows)
-	return buf
-}
-
-// GetTeamsReportLines  from the listOfGroups for each group gets the list of members and produces output
-// group description user email for each group member
-func (api *API) GetTeamsReportLines(listOfGroups *cognitoidentityprovider.ListGroupsOutput) (*[]models.ListGroupUsersType, error) {
-	var GroupsUsersList []models.ListGroupUsersType
-	for _, ListGroup := range listOfGroups.Groups {
-		inputGroup := models.Group{ID: *ListGroup.GroupName}
-		var listOfUsersInput []*cognitoidentityprovider.UserType
-		listUsers, err := api.getUsersInAGroup(listOfUsersInput, inputGroup)
-		if err != nil {
-			return nil, err
-		}
-		for _, user := range listUsers {
-			for _, attribute := range user.Attributes {
-				if strings.ToLower(*attribute.Name) == "email" {
-					GroupsUsersList = append(GroupsUsersList, models.ListGroupUsersType{
-						GroupName: *ListGroup.Description,
-						UserEmail: *attribute.Value,
-					})
-				}
-			}
-		}
-	}
-
-	if GroupsUsersList == nil {
-		GroupsUsersList = []models.ListGroupUsersType{}
-	}
-
-	return &GroupsUsersList, nil
->>>>>>> 3e43d595
 }