--- conflicted
+++ resolved
@@ -15,11 +15,7 @@
 	Convey("Given an API instance", t, func() {
 		r := mux.NewRouter()
 		ctx := context.Background()
-<<<<<<< HEAD
-		api := Setup(ctx, r, &mock.MockCognitoIdentityProviderClient{}, "us-west-2_aaaaaaaaa", "clientId", "clientSecret", "authflow")
-=======
-		api := Setup(ctx, r, &mock.MockCognitoIdentityProviderClient{}, "us-west-2_aaaaaaaaa", "client-aaa-bbb", "secret-ccc-ddd")
->>>>>>> d10b1714
+		api := Setup(ctx, r, &mock.MockCognitoIdentityProviderClient{}, "us-west-2_aaaaaaaaa", "client-aaa-bbb", "secret-ccc-ddd", "authflow")
 
 		Convey("When created the following route(s) should have been added", func() {
 			So(hasRoute(api.Router, "/hello", "GET"), ShouldBeTrue)
