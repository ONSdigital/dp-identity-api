--- conflicted
+++ resolved
@@ -243,126 +243,4 @@
 		So(w.Result().StatusCode, ShouldEqual, 500)
 		So(w.Result().Header["Content-Type"], ShouldResemble, []string{"application/json"})
 	})
-<<<<<<< HEAD
-}
-
-func TestAdminUserGlobalSignOut(t *testing.T) {
-	m := &mock.MockCognitoIdentityProviderClient{}
-	authParams := AuthParams{
-		Email:    "email.email@ons.gov.uk",
-		Password: "password",
-	}
-	userPoolId := "userPoolId"
-
-	Convey("Admin user global sign out returns an empty body signalling a 200 so no error is returned from the function", t, func() {
-
-		// mock call to: AdminUserGlobalSignOut(adminUserGlobalSignOutInput *cognitoidentityprovider.AdminUserGlobalSignOutInput) (*cognitoidentityprovider.AdminUserGlobalSignOutOutput, error)
-		m.AdminUserGlobalSignOutFunc = func(adminUserGlobalSignOutInput *cognitoidentityprovider.AdminUserGlobalSignOutInput) (*cognitoidentityprovider.AdminUserGlobalSignOutOutput, error) {
-			return &cognitoidentityprovider.AdminUserGlobalSignOutOutput{}, nil
-		}
-
-		err := terminateExistingSession(authParams, userPoolId, m)
-
-		So(err, ShouldBeNil)
-	})
-
-	Convey("Admin user global sign out returns an error so an error is returned from the function", t, func() {
-
-		// mock call to: AdminUserGlobalSignOut(adminUserGlobalSignOutInput *cognitoidentityprovider.AdminUserGlobalSignOutInput) (*cognitoidentityprovider.AdminUserGlobalSignOutOutput, error)
-		m.AdminUserGlobalSignOutFunc = func(adminUserGlobalSignOutInput *cognitoidentityprovider.AdminUserGlobalSignOutInput) (*cognitoidentityprovider.AdminUserGlobalSignOutOutput, error) {
-			return nil, errors.New("InternalErrorException: Something went wrong")
-		}
-
-		err := terminateExistingSession(authParams, userPoolId, m)
-
-		So(err, ShouldNotBeNil)
-	})
-}
-
-func TestSignOutHandler(t *testing.T) {
-	var (
-		r                                                     = mux.NewRouter()
-		ctx                                                   = context.Background()
-		poolId, clientId, clientSecret, clientAuthFlow string = "us-west-11_bxushuds", "client-aaa-bbb", "secret-ccc-ddd", "authflow"
-	)
-
-	m := &mock.MockCognitoIdentityProviderClient{}
-
-	// mock call to: GlobalSignOut(input *cognitoidentityprovider.GlobalSignOutInput) (*cognitoidentityprovider.GlobalSignOutOutput, error)
-	m.GlobalSignOutFunc = func(signOutInput *cognitoidentityprovider.GlobalSignOutInput) (*cognitoidentityprovider.GlobalSignOutOutput, error) {
-		return &cognitoidentityprovider.GlobalSignOutOutput{}, nil
-	}
-
-	api, _ := Setup(ctx, r, m, poolId, clientId, clientSecret, clientAuthFlow)
-
-	Convey("Global Sign Out returns 204: successfully signed out user", t, func() {
-		r := httptest.NewRequest(http.MethodDelete, signOutEndPoint, nil)
-		r.Header.Set("Authorization", "Bearer zzzz-yyyy-xxxx")
-
-		w := httptest.NewRecorder()
-
-		api.Router.ServeHTTP(w, r)
-
-		So(w.Code, ShouldEqual, http.StatusNoContent)
-	})
-
-	Convey("Global Sign Out returns 400: validate header structure", t, func() {
-		headerValidationTests := []struct {
-			authHeader string
-		}{
-			// missing Authorization header
-			{
-				"",
-			},
-			// malformed Authorization header
-			{
-				"Bearerzzzz-yyyy-xxxx",
-			},
-		}
-
-		for _, tt := range headerValidationTests {
-			r := httptest.NewRequest(http.MethodDelete, signOutEndPoint, nil)
-			r.Header.Set("Authorization", tt.authHeader)
-
-			w := httptest.NewRecorder()
-
-			api.Router.ServeHTTP(w, r)
-
-			So(w.Code, ShouldEqual, http.StatusBadRequest)
-		}
-	})
-
-	Convey("Global Sign Out returns 500: Cognito internal error", t, func() {
-		r := httptest.NewRequest(http.MethodDelete, signOutEndPoint, nil)
-		r.Header.Set("Authorization", "Bearer zzzz-yyyy-xxxx")
-
-		// mock failed call to: GlobalSignOut(input *cognitoidentityprovider.GlobalSignOutInput) (*cognitoidentityprovider.GlobalSignOutOutput, error)
-		m.GlobalSignOutFunc = func(signOutInput *cognitoidentityprovider.GlobalSignOutInput) (*cognitoidentityprovider.GlobalSignOutOutput, error) {
-			return nil, errors.New("InternalErrorException: Something went wrong")
-		}
-
-		w := httptest.NewRecorder()
-
-		api.Router.ServeHTTP(w, r)
-
-		So(w.Code, ShouldEqual, http.StatusInternalServerError)
-	})
-
-	Convey("Global Sign Out returns 400: request error", t, func() {
-		r := httptest.NewRequest(http.MethodDelete, signOutEndPoint, nil)
-		r.Header.Set("Authorization", "Bearer zzzz-yyyy-xxxx")
-
-		// mock failed call to: GlobalSignOut(input *cognitoidentityprovider.GlobalSignOutInput) (*cognitoidentityprovider.GlobalSignOutOutput, error)
-		m.GlobalSignOutFunc = func(signOutInput *cognitoidentityprovider.GlobalSignOutInput) (*cognitoidentityprovider.GlobalSignOutOutput, error) {
-			return nil, errors.New("NotAuthorizedException: User is not authorized")
-		}
-
-		w := httptest.NewRecorder()
-
-		api.Router.ServeHTTP(w, r)
-
-		So(w.Code, ShouldEqual, http.StatusBadRequest)
-	})
-=======
->>>>>>> efec761f
 }