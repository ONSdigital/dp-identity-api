package api

import (
	"bytes"
	"context"
	"encoding/json"
	"errors"
	"fmt"
	"net/http"
	"net/http/httptest"
	"strconv"
	"strings"
	"testing"
	"time"

	"github.com/ONSdigital/dp-identity-api/models"
	"github.com/aws/aws-sdk-go/aws"
	"github.com/aws/aws-sdk-go/aws/awserr"
	"github.com/aws/aws-sdk-go/service/cognitoidentityprovider"
	"github.com/gorilla/mux"
	. "github.com/smartystreets/goconvey/convey"
)

const (
	getGroupsReportEndPoint     = "http://localhost:25600/v1/groups/groups-report"
	addUserToGroupEndPoint      = "http://localhost:25600/v1/groups/efgh5678/members"
	removeUserFromGroupEndPoint = "http://localhost:25600/v1/groups/efgh5678/members/abcd1234"
	getUsersInGroupEndPoint     = "http://localhost:25600/v1/groups/efgh5678/members"
	createGroupEndPoint         = "http://localhost:25600/v1/groups"
	getListGroupsEndPoint       = "http://localhost:25600/v1/groups"
	updateGroupEndPoint         = "http://localhost:25600/v1/groups/123e4567-e89b-12d3-a456-426614174000"
)

var (
	groupNotFoundDescription,
	internalErrorDescription,
	userNotFoundDescription = "group not found", "internal error", "user not found"
	ctx = context.Background()
)

func TestAddUserToGroupHandler(t *testing.T) {
	var (
		userId = "abcd1234"
	)

	api, w, m := apiSetup()
	timeStamp := time.Now()
	getGroupData := &cognitoidentityprovider.GroupType{
		Description:  aws.String("a test group"),
		GroupName:    aws.String("test-group"),
		Precedence:   aws.Int64(100),
		CreationDate: &timeStamp,
	}
	Convey("Add a user to a group - check expected responses", t, func() {
		addUserToGroupTests := []struct {
			description               string
			addUserToGroupFunction    func(userInput *cognitoidentityprovider.AdminAddUserToGroupInput) (*cognitoidentityprovider.AdminAddUserToGroupOutput, error)
			getGroupFunction          func(input *cognitoidentityprovider.GetGroupInput) (*cognitoidentityprovider.GetGroupOutput, error)
			listUsersForGroupFunction func(input *cognitoidentityprovider.ListUsersInGroupInput) (*cognitoidentityprovider.ListUsersInGroupOutput, error)
			assertions                func(successResponse *models.SuccessResponse, errorResponse *models.ErrorResponse)
		}{

			{
				"200 response - user added to group",
				func(userInput *cognitoidentityprovider.AdminAddUserToGroupInput) (*cognitoidentityprovider.AdminAddUserToGroupOutput, error) {
					return &cognitoidentityprovider.AdminAddUserToGroupOutput{}, nil
				},
				func(inputData *cognitoidentityprovider.GetGroupInput) (*cognitoidentityprovider.GetGroupOutput, error) {
					group := &cognitoidentityprovider.GetGroupOutput{
						Group: getGroupData,
					}
					return group, nil
				},
				func(input *cognitoidentityprovider.ListUsersInGroupInput) (*cognitoidentityprovider.ListUsersInGroupOutput, error) {
					return &cognitoidentityprovider.ListUsersInGroupOutput{}, nil
				},
				func(successResponse *models.SuccessResponse, errorResponse *models.ErrorResponse) {
					So(successResponse, ShouldNotBeNil)
					So(successResponse.Status, ShouldEqual, http.StatusOK)
					So(errorResponse, ShouldBeNil)
				},
			},
			{
				"Cognito 404 response - getGroup group not found",
				func(userInput *cognitoidentityprovider.AdminAddUserToGroupInput) (*cognitoidentityprovider.AdminAddUserToGroupOutput, error) {
					return &cognitoidentityprovider.AdminAddUserToGroupOutput{}, nil
				},
				func(inputData *cognitoidentityprovider.GetGroupInput) (*cognitoidentityprovider.GetGroupOutput, error) {
					var groupNotFoundException cognitoidentityprovider.ResourceNotFoundException
					groupNotFoundException.Message_ = &groupNotFoundDescription
					return nil, &groupNotFoundException
				},
				func(input *cognitoidentityprovider.ListUsersInGroupInput) (*cognitoidentityprovider.ListUsersInGroupOutput, error) {
					return &cognitoidentityprovider.ListUsersInGroupOutput{}, nil
				},
				func(successResponse *models.SuccessResponse, errorResponse *models.ErrorResponse) {
					So(successResponse, ShouldBeNil)
					So(errorResponse.Status, ShouldNotBeNil)
					So(errorResponse.Status, ShouldEqual, http.StatusNotFound)
					castErr := errorResponse.Errors[0].(*models.Error)
					So(castErr.Code, ShouldEqual, models.NotFoundError)
					So(castErr.Description, ShouldResemble, groupNotFoundDescription)
				},
			},
			{
				"Cognito 500 response - getGroup internal error",
				func(userInput *cognitoidentityprovider.AdminAddUserToGroupInput) (*cognitoidentityprovider.AdminAddUserToGroupOutput, error) {
					return &cognitoidentityprovider.AdminAddUserToGroupOutput{}, nil
				},
				func(inputData *cognitoidentityprovider.GetGroupInput) (*cognitoidentityprovider.GetGroupOutput, error) {
					var exception cognitoidentityprovider.InternalErrorException
					exception.Message_ = &internalErrorDescription
					return nil, &exception
				},
				func(input *cognitoidentityprovider.ListUsersInGroupInput) (*cognitoidentityprovider.ListUsersInGroupOutput, error) {
					return &cognitoidentityprovider.ListUsersInGroupOutput{}, nil
				},
				func(successResponse *models.SuccessResponse, errorResponse *models.ErrorResponse) {
					So(successResponse, ShouldBeNil)
					So(errorResponse.Status, ShouldNotBeNil)
					So(errorResponse.Status, ShouldEqual, http.StatusInternalServerError)
					castErr := errorResponse.Errors[0].(*models.Error)
					So(castErr.Code, ShouldEqual, models.InternalError)
					So(castErr.Description, ShouldEqual, internalErrorDescription)
				},
			},
			{
				"500 response - addUserToGroup",
				func(
					userInput *cognitoidentityprovider.AdminAddUserToGroupInput) (
					*cognitoidentityprovider.AdminAddUserToGroupOutput, error) {
					var internalError cognitoidentityprovider.InternalErrorException
					internalError.Message_ = &internalErrorDescription
					return nil, &internalError
				},
				func(inputData *cognitoidentityprovider.GetGroupInput) (
					*cognitoidentityprovider.GetGroupOutput, error) {
					group := &cognitoidentityprovider.GetGroupOutput{
						Group: getGroupData,
					}
					return group, nil
				},
				func(input *cognitoidentityprovider.ListUsersInGroupInput) (
					*cognitoidentityprovider.ListUsersInGroupOutput, error) {
					return &cognitoidentityprovider.ListUsersInGroupOutput{}, nil
				},
				func(successResponse *models.SuccessResponse, errorResponse *models.ErrorResponse) {
					So(successResponse, ShouldBeNil)
					So(errorResponse.Status, ShouldNotBeNil)
					So(errorResponse.Status, ShouldEqual, http.StatusInternalServerError)
					castErr := errorResponse.Errors[0].(*models.Error)
					So(castErr.Code, ShouldEqual, models.InternalError)
					So(castErr.Description, ShouldEqual, internalErrorDescription)
				},
			},
			{
				"400 response - addUserToGroup group not found",
				func(userInput *cognitoidentityprovider.AdminAddUserToGroupInput) (
					*cognitoidentityprovider.AdminAddUserToGroupOutput, error) {
					var groupNotFoundException cognitoidentityprovider.ResourceNotFoundException
					groupNotFoundException.Message_ = &groupNotFoundDescription
					return nil, &groupNotFoundException
				},
				func(inputData *cognitoidentityprovider.GetGroupInput) (
					*cognitoidentityprovider.GetGroupOutput, error) {
					group := &cognitoidentityprovider.GetGroupOutput{
						Group: getGroupData,
					}
					return group, nil
				},
				func(input *cognitoidentityprovider.ListUsersInGroupInput) (
					*cognitoidentityprovider.ListUsersInGroupOutput, error) {
					return &cognitoidentityprovider.ListUsersInGroupOutput{}, nil
				},
				func(successResponse *models.SuccessResponse, errorResponse *models.ErrorResponse) {
					So(successResponse, ShouldBeNil)
					So(errorResponse.Status, ShouldNotBeNil)
					So(errorResponse.Status, ShouldEqual, http.StatusBadRequest)
					castErr := errorResponse.Errors[0].(*models.Error)
					So(castErr.Code, ShouldEqual, models.NotFoundError)
					So(castErr.Description, ShouldResemble, groupNotFoundDescription)
				},
			},
			{
				"404 response - addUserToGroup user not found",
				func(userInput *cognitoidentityprovider.AdminAddUserToGroupInput) (
					*cognitoidentityprovider.AdminAddUserToGroupOutput, error) {
					var userNotFoundException cognitoidentityprovider.UserNotFoundException
					userNotFoundException.Message_ = &userNotFoundDescription
					return nil, &userNotFoundException
				},
				func(inputData *cognitoidentityprovider.GetGroupInput) (
					*cognitoidentityprovider.GetGroupOutput, error) {
					group := &cognitoidentityprovider.GetGroupOutput{
						Group: getGroupData,
					}
					return group, nil
				},
				func(input *cognitoidentityprovider.ListUsersInGroupInput) (
					*cognitoidentityprovider.ListUsersInGroupOutput, error) {
					return &cognitoidentityprovider.ListUsersInGroupOutput{}, nil
				},
				func(successResponse *models.SuccessResponse, errorResponse *models.ErrorResponse) {
					So(successResponse, ShouldBeNil)
					So(errorResponse.Status, ShouldNotBeNil)
					So(errorResponse.Status, ShouldEqual, http.StatusBadRequest)
					castErr := errorResponse.Errors[0].(*models.Error)
					So(castErr.Code, ShouldEqual, models.UserNotFoundError)
					So(castErr.Description, ShouldResemble, userNotFoundDescription)
				},
			},
		}
		for _, tt := range addUserToGroupTests {
			Convey(tt.description, func() {
				m.AdminAddUserToGroupFunc = tt.addUserToGroupFunction
				m.GetGroupFunc = tt.getGroupFunction
				m.ListUsersInGroupFunc = tt.listUsersForGroupFunction
				postBody := map[string]interface{}{"user_id": userId}
				body, _ := json.Marshal(postBody)
				r := httptest.NewRequest(http.MethodPost, addUserToGroupEndPoint, bytes.NewReader(body))
				urlVars := map[string]string{
					"id": "efgh5678",
				}
				r = mux.SetURLVars(r, urlVars)
				successResponse, errorResponse := api.AddUserToGroupHandler(ctx, w, r)
				tt.assertions(successResponse, errorResponse)
			})
		}
	})
	Convey("Add a user to a group - check expected responses", t, func() {
		addUserToGroupTests := []struct {
			description            string
			addUserToGroupFunction func(userInput *cognitoidentityprovider.AdminAddUserToGroupInput) (
				*cognitoidentityprovider.AdminAddUserToGroupOutput, error)
			getGroupFunction func(input *cognitoidentityprovider.GetGroupInput) (
				*cognitoidentityprovider.GetGroupOutput, error)
			listUsersForGroupFunction func(input *cognitoidentityprovider.ListUsersInGroupInput) (
				*cognitoidentityprovider.ListUsersInGroupOutput, error)
			userID     string
			groupID    string
			assertions func(successResponse *models.SuccessResponse, errorResponse *models.ErrorResponse)
		}{
			{
				"Cognito 400 response - User validation internal error",
				func(userInput *cognitoidentityprovider.AdminAddUserToGroupInput) (
					*cognitoidentityprovider.AdminAddUserToGroupOutput, error) {
					return &cognitoidentityprovider.AdminAddUserToGroupOutput{}, nil
				},
				func(inputData *cognitoidentityprovider.GetGroupInput) (
					*cognitoidentityprovider.GetGroupOutput, error) {
					group := &cognitoidentityprovider.GetGroupOutput{
						Group: getGroupData,
					}
					return group, nil
				},
				func(input *cognitoidentityprovider.ListUsersInGroupInput) (
					*cognitoidentityprovider.ListUsersInGroupOutput, error) {
					return &cognitoidentityprovider.ListUsersInGroupOutput{}, nil
				},
				"",
				"test_group",
				func(successResponse *models.SuccessResponse, errorResponse *models.ErrorResponse) {
					So(successResponse, ShouldBeNil)
					So(errorResponse.Status, ShouldNotBeNil)
					So(errorResponse.Status, ShouldEqual, http.StatusBadRequest)
					castErr := errorResponse.Errors[0].(*models.Error)
					So(castErr.Code, ShouldEqual, models.InvalidUserIdError)
					So(castErr.Description, ShouldEqual, models.MissingUserIdErrorDescription)
				},
			},
			{
				"Cognito 400 response - group validation internal error",
				func(userInput *cognitoidentityprovider.AdminAddUserToGroupInput) (
					*cognitoidentityprovider.AdminAddUserToGroupOutput, error) {
					return &cognitoidentityprovider.AdminAddUserToGroupOutput{}, nil
				},
				func(inputData *cognitoidentityprovider.GetGroupInput) (
					*cognitoidentityprovider.GetGroupOutput, error) {
					group := &cognitoidentityprovider.GetGroupOutput{
						Group: getGroupData,
					}
					return group, nil
				},
				func(input *cognitoidentityprovider.ListUsersInGroupInput) (
					*cognitoidentityprovider.ListUsersInGroupOutput, error) {
					return &cognitoidentityprovider.ListUsersInGroupOutput{}, nil
				},
				"test_user",
				"",
				func(successResponse *models.SuccessResponse, errorResponse *models.ErrorResponse) {
					So(successResponse, ShouldBeNil)
					So(errorResponse.Status, ShouldNotBeNil)
					So(errorResponse.Status, ShouldEqual, http.StatusBadRequest)
					castErr := errorResponse.Errors[0].(*models.Error)
					So(castErr.Code, ShouldEqual, models.InvalidGroupIDError)
					So(castErr.Description, ShouldEqual, models.MissingGroupIDErrorDescription)
				},
			},
		}
		for _, tt := range addUserToGroupTests {
			Convey(tt.description, func() {
				m.AdminAddUserToGroupFunc = tt.addUserToGroupFunction
				m.GetGroupFunc = tt.getGroupFunction
				m.ListUsersInGroupFunc = tt.listUsersForGroupFunction
				postBody := map[string]interface{}{"user_id": tt.userID}
				body, _ := json.Marshal(postBody)
				r := httptest.NewRequest(http.MethodPost, addUserToGroupEndPoint, bytes.NewReader(body))
				urlVars := map[string]string{
					"id": tt.groupID,
				}
				r = mux.SetURLVars(r, urlVars)
				successResponse, errorResponse := api.AddUserToGroupHandler(ctx, w, r)
				tt.assertions(successResponse, errorResponse)

			})
		}
	})
}

func TestRemoveUserFromGroupHandler(t *testing.T) {
	api, w, m := apiSetup()
	timeStamp := time.Now()
	getGroupData := &cognitoidentityprovider.GroupType{
		Description:  aws.String("a test group"),
		GroupName:    aws.String("test-group"),
		Precedence:   aws.Int64(100),
		CreationDate: &timeStamp,
	}
	Convey("Remove a user from a group - check expected responses", t, func() {
		removeUsersFromGroupTests := []struct {
			description                 string
			removeUserFromGroupFunction func(userInput *cognitoidentityprovider.AdminRemoveUserFromGroupInput) (*cognitoidentityprovider.AdminRemoveUserFromGroupOutput, error)
			getGroupFunction            func(input *cognitoidentityprovider.GetGroupInput) (*cognitoidentityprovider.GetGroupOutput, error)
			listUsersForGroupFunction   func(input *cognitoidentityprovider.ListUsersInGroupInput) (*cognitoidentityprovider.ListUsersInGroupOutput, error)
			assertions                  func(successResponse *models.SuccessResponse, errorResponse *models.ErrorResponse)
		}{

			{
				"202 response - user removed to group",
				func(userInput *cognitoidentityprovider.AdminRemoveUserFromGroupInput) (*cognitoidentityprovider.AdminRemoveUserFromGroupOutput, error) {
					return &cognitoidentityprovider.AdminRemoveUserFromGroupOutput{}, nil
				},
				func(inputData *cognitoidentityprovider.GetGroupInput) (*cognitoidentityprovider.GetGroupOutput, error) {
					group := &cognitoidentityprovider.GetGroupOutput{
						Group: getGroupData,
					}
					return group, nil
				},
				func(input *cognitoidentityprovider.ListUsersInGroupInput) (*cognitoidentityprovider.ListUsersInGroupOutput, error) {
					return &cognitoidentityprovider.ListUsersInGroupOutput{}, nil
				},
				func(successResponse *models.SuccessResponse, errorResponse *models.ErrorResponse) {
					So(successResponse, ShouldNotBeNil)
					So(successResponse.Status, ShouldEqual, http.StatusOK)
					So(errorResponse, ShouldBeNil)
				},
			},
			{
				"Cognito 404 response - getGroup group not found",
				func(userInput *cognitoidentityprovider.AdminRemoveUserFromGroupInput) (*cognitoidentityprovider.AdminRemoveUserFromGroupOutput, error) {
					return &cognitoidentityprovider.AdminRemoveUserFromGroupOutput{}, nil
				},
				func(inputData *cognitoidentityprovider.GetGroupInput) (*cognitoidentityprovider.GetGroupOutput, error) {
					var groupNotFoundException cognitoidentityprovider.ResourceNotFoundException
					groupNotFoundException.Message_ = &groupNotFoundDescription
					return nil, &groupNotFoundException
				},
				func(input *cognitoidentityprovider.ListUsersInGroupInput) (*cognitoidentityprovider.ListUsersInGroupOutput, error) {
					return &cognitoidentityprovider.ListUsersInGroupOutput{}, nil
				},
				func(successResponse *models.SuccessResponse, errorResponse *models.ErrorResponse) {
					So(successResponse, ShouldBeNil)
					So(errorResponse.Status, ShouldNotBeNil)
					So(errorResponse.Status, ShouldEqual, http.StatusNotFound)
					castErr := errorResponse.Errors[0].(*models.Error)
					So(castErr.Code, ShouldEqual, models.NotFoundError)
					So(castErr.Description, ShouldResemble, groupNotFoundDescription)
				},
			},
			{
				"Cognito 500 response - getGroup internal error",
				func(userInput *cognitoidentityprovider.AdminRemoveUserFromGroupInput) (*cognitoidentityprovider.AdminRemoveUserFromGroupOutput, error) {
					return &cognitoidentityprovider.AdminRemoveUserFromGroupOutput{}, nil
				},
				func(inputData *cognitoidentityprovider.GetGroupInput) (*cognitoidentityprovider.GetGroupOutput, error) {
					var exception cognitoidentityprovider.InternalErrorException
					exception.Message_ = &internalErrorDescription
					return nil, &exception
				},
				func(input *cognitoidentityprovider.ListUsersInGroupInput) (*cognitoidentityprovider.ListUsersInGroupOutput, error) {
					return &cognitoidentityprovider.ListUsersInGroupOutput{}, nil
				},
				func(successResponse *models.SuccessResponse, errorResponse *models.ErrorResponse) {
					So(successResponse, ShouldBeNil)
					So(errorResponse.Status, ShouldNotBeNil)
					So(errorResponse.Status, ShouldEqual, http.StatusInternalServerError)
					castErr := errorResponse.Errors[0].(*models.Error)
					So(castErr.Code, ShouldEqual, models.InternalError)
					So(castErr.Description, ShouldEqual, internalErrorDescription)
				},
			},
			{
				"500 response - removeUserfromGroup",
				func(userInput *cognitoidentityprovider.AdminRemoveUserFromGroupInput) (*cognitoidentityprovider.AdminRemoveUserFromGroupOutput, error) {
					var internalError cognitoidentityprovider.InternalErrorException
					internalError.Message_ = &internalErrorDescription
					return nil, &internalError
				},
				func(inputData *cognitoidentityprovider.GetGroupInput) (*cognitoidentityprovider.GetGroupOutput, error) {
					group := &cognitoidentityprovider.GetGroupOutput{
						Group: getGroupData,
					}
					return group, nil
				},
				func(input *cognitoidentityprovider.ListUsersInGroupInput) (*cognitoidentityprovider.ListUsersInGroupOutput, error) {
					return &cognitoidentityprovider.ListUsersInGroupOutput{}, nil
				},
				func(successResponse *models.SuccessResponse, errorResponse *models.ErrorResponse) {
					So(successResponse, ShouldBeNil)
					So(errorResponse.Status, ShouldNotBeNil)
					So(errorResponse.Status, ShouldEqual, http.StatusInternalServerError)
					castErr := errorResponse.Errors[0].(*models.Error)
					So(castErr.Code, ShouldEqual, models.InternalError)
					So(castErr.Description, ShouldEqual, internalErrorDescription)
				},
			},
			{
				"400 response - removeUserfromGroup group not found",
				func(userInput *cognitoidentityprovider.AdminRemoveUserFromGroupInput) (*cognitoidentityprovider.AdminRemoveUserFromGroupOutput, error) {
					var groupNotFoundException cognitoidentityprovider.ResourceNotFoundException
					groupNotFoundException.Message_ = &groupNotFoundDescription
					return nil, &groupNotFoundException
				},
				func(inputData *cognitoidentityprovider.GetGroupInput) (*cognitoidentityprovider.GetGroupOutput, error) {
					group := &cognitoidentityprovider.GetGroupOutput{
						Group: getGroupData,
					}
					return group, nil
				},
				func(input *cognitoidentityprovider.ListUsersInGroupInput) (*cognitoidentityprovider.ListUsersInGroupOutput, error) {
					return &cognitoidentityprovider.ListUsersInGroupOutput{}, nil
				},
				func(successResponse *models.SuccessResponse, errorResponse *models.ErrorResponse) {
					So(successResponse, ShouldBeNil)
					So(errorResponse.Status, ShouldNotBeNil)
					So(errorResponse.Status, ShouldEqual, http.StatusBadRequest)
					castErr := errorResponse.Errors[0].(*models.Error)
					So(castErr.Code, ShouldEqual, models.NotFoundError)
					So(castErr.Description, ShouldResemble, groupNotFoundDescription)
				},
			},
			{
				"404 response - removeUserfromGroup user not found",
				func(userInput *cognitoidentityprovider.AdminRemoveUserFromGroupInput) (*cognitoidentityprovider.AdminRemoveUserFromGroupOutput, error) {
					var userNotFoundException cognitoidentityprovider.UserNotFoundException
					userNotFoundException.Message_ = &userNotFoundDescription
					return nil, &userNotFoundException
				},
				func(inputData *cognitoidentityprovider.GetGroupInput) (*cognitoidentityprovider.GetGroupOutput, error) {
					group := &cognitoidentityprovider.GetGroupOutput{
						Group: getGroupData,
					}
					return group, nil
				},
				func(input *cognitoidentityprovider.ListUsersInGroupInput) (*cognitoidentityprovider.ListUsersInGroupOutput, error) {
					return &cognitoidentityprovider.ListUsersInGroupOutput{}, nil
				},
				func(successResponse *models.SuccessResponse, errorResponse *models.ErrorResponse) {
					So(successResponse, ShouldBeNil)
					So(errorResponse.Status, ShouldNotBeNil)
					So(errorResponse.Status, ShouldEqual, http.StatusNotFound)
					castErr := errorResponse.Errors[0].(*models.Error)
					So(castErr.Code, ShouldEqual, models.UserNotFoundError)
					So(castErr.Description, ShouldResemble, userNotFoundDescription)
				},
			},
		}

		for _, tt := range removeUsersFromGroupTests {
			Convey(tt.description, func() {
				m.AdminRemoveUserFromGroupFunc = tt.removeUserFromGroupFunction
				m.GetGroupFunc = tt.getGroupFunction
				m.ListUsersInGroupFunc = tt.listUsersForGroupFunction

				r := httptest.NewRequest(http.MethodDelete, removeUserFromGroupEndPoint, bytes.NewReader(nil))

				urlVars := map[string]string{
					"id":      "efzgh5678",
					"user_id": "abcd1234",
				}
				r = mux.SetURLVars(r, urlVars)

				successResponse, errorResponse := api.RemoveUserFromGroupHandler(ctx, w, r)

				tt.assertions(successResponse, errorResponse)
			})
		}
	})
	Convey("Remove a user from a group - check expected responses", t, func() {
		removeUsersFromGroupTests := []struct {
			description                 string
			removeUserFromGroupFunction func(userInput *cognitoidentityprovider.AdminRemoveUserFromGroupInput) (*cognitoidentityprovider.AdminRemoveUserFromGroupOutput, error)
			getGroupFunction            func(input *cognitoidentityprovider.GetGroupInput) (*cognitoidentityprovider.GetGroupOutput, error)
			listUsersForGroupFunction   func(input *cognitoidentityprovider.ListUsersInGroupInput) (*cognitoidentityprovider.ListUsersInGroupOutput, error)
			userID                      string
			groupID                     string
			assertions                  func(successResponse *models.SuccessResponse, errorResponse *models.ErrorResponse)
		}{
			{
				"Cognito 400 response - User validation internal error",
				func(userInput *cognitoidentityprovider.AdminRemoveUserFromGroupInput) (*cognitoidentityprovider.AdminRemoveUserFromGroupOutput, error) {
					return &cognitoidentityprovider.AdminRemoveUserFromGroupOutput{}, nil
				},
				func(inputData *cognitoidentityprovider.GetGroupInput) (*cognitoidentityprovider.GetGroupOutput, error) {
					group := &cognitoidentityprovider.GetGroupOutput{
						Group: getGroupData,
					}
					return group, nil
				},
				func(input *cognitoidentityprovider.ListUsersInGroupInput) (*cognitoidentityprovider.ListUsersInGroupOutput, error) {
					return &cognitoidentityprovider.ListUsersInGroupOutput{}, nil
				},
				"",
				"test_group",
				func(successResponse *models.SuccessResponse, errorResponse *models.ErrorResponse) {
					So(successResponse, ShouldBeNil)
					So(errorResponse.Status, ShouldNotBeNil)
					So(errorResponse.Status, ShouldEqual, http.StatusBadRequest)
					castErr := errorResponse.Errors[0].(*models.Error)
					So(castErr.Code, ShouldEqual, models.InvalidUserIdError)
					So(castErr.Description, ShouldEqual, models.MissingUserIdErrorDescription)
				},
			},
			{
				"Cognito 400 response - group validation internal error",
				func(userInput *cognitoidentityprovider.AdminRemoveUserFromGroupInput) (*cognitoidentityprovider.AdminRemoveUserFromGroupOutput, error) {
					return &cognitoidentityprovider.AdminRemoveUserFromGroupOutput{}, nil
				},
				func(inputData *cognitoidentityprovider.GetGroupInput) (*cognitoidentityprovider.GetGroupOutput, error) {
					group := &cognitoidentityprovider.GetGroupOutput{
						Group: getGroupData,
					}
					return group, nil
				},
				func(input *cognitoidentityprovider.ListUsersInGroupInput) (*cognitoidentityprovider.ListUsersInGroupOutput, error) {
					return &cognitoidentityprovider.ListUsersInGroupOutput{}, nil
				},
				"test_user",
				"",
				func(successResponse *models.SuccessResponse, errorResponse *models.ErrorResponse) {
					So(successResponse, ShouldBeNil)
					So(errorResponse.Status, ShouldNotBeNil)
					So(errorResponse.Status, ShouldEqual, http.StatusBadRequest)
					castErr := errorResponse.Errors[0].(*models.Error)
					So(castErr.Code, ShouldEqual, models.InvalidGroupIDError)
					So(castErr.Description, ShouldEqual, models.MissingGroupIDErrorDescription)
				},
			},
		}

		for _, tt := range removeUsersFromGroupTests {
			Convey(tt.description, func() {
				m.AdminRemoveUserFromGroupFunc = tt.removeUserFromGroupFunction
				m.GetGroupFunc = tt.getGroupFunction
				m.ListUsersInGroupFunc = tt.listUsersForGroupFunction

				r := httptest.NewRequest(http.MethodDelete, removeUserFromGroupEndPoint, bytes.NewReader(nil))

				urlVars := map[string]string{
					"id":      tt.groupID,
					"user_id": tt.userID,
				}
				r = mux.SetURLVars(r, urlVars)

				successResponse, errorResponse := api.RemoveUserFromGroupHandler(ctx, w, r)

				tt.assertions(successResponse, errorResponse)
			})
		}
	})
}

func TestGetUsersFromGroupHandler(t *testing.T) {
	api, w, m := apiSetup()

	Convey("adds the returned users to the user list and sets the count", t, func() {
		cognitoResponse := cognitoidentityprovider.ListUsersInGroupOutput{
			Users: []*cognitoidentityprovider.UserType{
				{
					Enabled:    aws.Bool(true),
					UserStatus: aws.String("CONFIRMED"),
					Username:   aws.String("user-1"),
				},
				{
					Enabled:    aws.Bool(true),
					UserStatus: aws.String("CONFIRMED"),
					Username:   aws.String("user-2"),
				},
			},
		}
		listOfUsers := models.UsersList{}
		listOfUsers.MapCognitoUsers(&cognitoResponse.Users)

		So(len(listOfUsers.Users), ShouldEqual, len(cognitoResponse.Users))
		So(listOfUsers.Count, ShouldEqual, len(cognitoResponse.Users))
	})

	Convey("and the expected responses", t, func() {
		listUsersInGroupTests := []struct {
			listUsersForGroupFunction func(input *cognitoidentityprovider.ListUsersInGroupInput) (*cognitoidentityprovider.ListUsersInGroupOutput, error)
			assertions                func(successResponse *models.SuccessResponse, errorResponse *models.ErrorResponse)
		}{
			// 200 response - user added to group
			{
				func(input *cognitoidentityprovider.ListUsersInGroupInput) (*cognitoidentityprovider.ListUsersInGroupOutput, error) {
					return &cognitoidentityprovider.ListUsersInGroupOutput{}, nil
				},
				func(successResponse *models.SuccessResponse, errorResponse *models.ErrorResponse) {
					So(successResponse, ShouldNotBeNil)
					So(successResponse.Status, ShouldEqual, http.StatusOK)
					So(errorResponse, ShouldBeNil)
				},
			},
			// Cognito 404 response - group not found
			{
				func(input *cognitoidentityprovider.ListUsersInGroupInput) (*cognitoidentityprovider.ListUsersInGroupOutput, error) {
					var groupNotFoundException cognitoidentityprovider.ResourceNotFoundException
					groupNotFoundException.Message_ = &groupNotFoundDescription
					return nil, &groupNotFoundException
				},
				func(successResponse *models.SuccessResponse, errorResponse *models.ErrorResponse) {
					So(successResponse, ShouldBeNil)
					So(errorResponse.Status, ShouldNotBeNil)
					So(errorResponse.Status, ShouldEqual, http.StatusBadRequest)
					castErr := errorResponse.Errors[0].(*models.Error)
					So(castErr.Code, ShouldEqual, models.NotFoundError)
					So(castErr.Description, ShouldEqual, groupNotFoundDescription)
				},
			},
			// Cognito 500 response - internal error
			{
				func(input *cognitoidentityprovider.ListUsersInGroupInput) (*cognitoidentityprovider.ListUsersInGroupOutput, error) {
					var internalError cognitoidentityprovider.InternalErrorException
					internalError.Message_ = &internalErrorDescription
					return nil, &internalError
				},
				func(successResponse *models.SuccessResponse, errorResponse *models.ErrorResponse) {
					So(successResponse, ShouldBeNil)
					So(errorResponse.Status, ShouldNotBeNil)
					So(errorResponse.Status, ShouldEqual, http.StatusInternalServerError)
					castErr := errorResponse.Errors[0].(*models.Error)
					So(castErr.Code, ShouldEqual, models.InternalError)
					So(castErr.Description, ShouldEqual, internalErrorDescription)
				},
			},
		}

		for _, tt := range listUsersInGroupTests {

			m.ListUsersInGroupFunc = tt.listUsersForGroupFunction

			r := httptest.NewRequest(http.MethodGet, getUsersInGroupEndPoint, nil)

			urlVars := map[string]string{
				"id": "efgh5678",
			}
			r = mux.SetURLVars(r, urlVars)

			successResponse, errorResponse := api.ListUsersInGroupHandler(ctx, w, r)

			tt.assertions(successResponse, errorResponse)
		}
	})
}

func TestGetUsersInAGroup(t *testing.T) {

	var (
		name = "name"
	)

	getGroupData := models.Group{
		ID: "test-group",
	}

	api, _, m := apiSetup()
	Convey("error is returned when list users in group returns an error", t, func() {
		m.ListUsersInGroupFunc = func(input *cognitoidentityprovider.ListUsersInGroupInput) (*cognitoidentityprovider.ListUsersInGroupOutput, error) {
			var groupNotFoundException cognitoidentityprovider.ResourceNotFoundException
			groupNotFoundException.Message_ = &groupNotFoundDescription
			return nil, &groupNotFoundException
		}

		listOfUsersResponse, errorResponse := api.getUsersInAGroup(nil, getGroupData)

		So(listOfUsersResponse, ShouldBeNil)
		So(errorResponse.Error(), ShouldResemble, "ResourceNotFoundException: group not found")
	})

	Convey("When there is no next token cognito is called once and the list of users in returned", t, func() {
		listOfUsers := []*cognitoidentityprovider.UserType{
			{
				Username: &name,
			},
		}

		m.ListUsersInGroupFunc = func(input *cognitoidentityprovider.ListUsersInGroupInput) (*cognitoidentityprovider.ListUsersInGroupOutput, error) {
			listUsersInGroup := &cognitoidentityprovider.ListUsersInGroupOutput{
				Users: []*cognitoidentityprovider.UserType{
					{
						Username: &name,
					},
				},
			}
			return listUsersInGroup, nil
		}

		listOfUsersResponse, errorResponse := api.getUsersInAGroup(nil, getGroupData)

		So(listOfUsersResponse, ShouldResemble, listOfUsers)
		So(errorResponse, ShouldBeNil)

	})

	Convey("When there is a next token cognito is called more than once and the appended list of users in returned", t, func() {
		listOfUsers := []*cognitoidentityprovider.UserType{
			{
				Username: &name,
			},
			{
				Username: &name,
			},
		}

		m.ListUsersInGroupFunc = func(input *cognitoidentityprovider.ListUsersInGroupInput) (*cognitoidentityprovider.ListUsersInGroupOutput, error) {
			nextToken := "nextToken"

			if input.NextToken != nil {
				listUsersInGroup := &cognitoidentityprovider.ListUsersInGroupOutput{
					NextToken: nil,
					Users: []*cognitoidentityprovider.UserType{
						{
							Username: &name,
						},
					},
				}
				return listUsersInGroup, nil
			} else {
				listUsersInGroup := &cognitoidentityprovider.ListUsersInGroupOutput{
					NextToken: &nextToken,
					Users: []*cognitoidentityprovider.UserType{
						{
							Username: &name,
						},
					},
				}
				return listUsersInGroup, nil
			}
		}

		listOfUsersResponse, errorResponse := api.getUsersInAGroup(nil, getGroupData)

		So(listOfUsersResponse, ShouldResemble, listOfUsers)
		So(errorResponse, ShouldBeNil)

	})

	Convey("When GetUsersInAGroup in called with a list of users the appended list of users in returned", t, func() {

		listOfUsers := []*cognitoidentityprovider.UserType{
			{
				Username: &name,
			},
		}

		returnedListOfUsers := []*cognitoidentityprovider.UserType{
			{
				Username: &name,
			},
			{
				Username: &name,
			},
		}

		m.ListUsersInGroupFunc = func(input *cognitoidentityprovider.ListUsersInGroupInput) (*cognitoidentityprovider.ListUsersInGroupOutput, error) {
			listUsersInGroup := &cognitoidentityprovider.ListUsersInGroupOutput{
				Users: []*cognitoidentityprovider.UserType{
					{
						Username: &name,
					},
				},
			}
			return listUsersInGroup, nil
		}

		listOfUsersResponse, errorResponse := api.getUsersInAGroup(listOfUsers, getGroupData)

		So(listOfUsersResponse, ShouldResemble, returnedListOfUsers)
		So(errorResponse, ShouldBeNil)
	})
}

func TestCreateNewGroup(t *testing.T) {
	var (
		internalErrorDescription = "internal error"
	)

	api, w, m := apiSetup()

	// ListGroupsFunction template - success
	listGroupsFuncSuccess := func(input *cognitoidentityprovider.ListGroupsInput) (*cognitoidentityprovider.ListGroupsOutput, error) {
		d := "thisisamocktestname"
		g := "123e4567-e89b-12d3-a456-426614174000"
		p := int64(12)
		groupsList := cognitoidentityprovider.ListGroupsOutput{
			NextToken: nil,
			Groups: []*cognitoidentityprovider.GroupType{
				{
					Description: &d,
					GroupName:   &g,
					Precedence:  &p,
				},
			},
		}

		return &groupsList, nil
	}

	Convey("Create a new group - check responses", t, func() {
		createGroupTests := []struct {
			createNewGroupFunction func(input *cognitoidentityprovider.CreateGroupInput) (*cognitoidentityprovider.CreateGroupOutput, error)
			listGroupsFunction     func(input *cognitoidentityprovider.ListGroupsInput) (*cognitoidentityprovider.ListGroupsOutput, error)
			createGroupInput,
			expectedResponse map[string]interface{}
			assertions func(successResponse *models.SuccessResponse, errorResponse *models.ErrorResponse)
		}{
			// 201 response - group created
			{
				func(input *cognitoidentityprovider.CreateGroupInput) (*cognitoidentityprovider.CreateGroupOutput, error) {
					return &cognitoidentityprovider.CreateGroupOutput{}, nil
				},
				listGroupsFuncSuccess,
				map[string]interface{}{
					"name":       "This is a test name",
					"precedence": 22,
				},
				map[string]interface{}{
					"name":       "This is a test name",
					"precedence": 22,
				},
				func(successResponse *models.SuccessResponse, errorResponse *models.ErrorResponse) {
					So(successResponse, ShouldNotBeNil)
					So(successResponse.Status, ShouldEqual, http.StatusCreated)
					So(errorResponse, ShouldBeNil)
				},
			},
			// 400 response - no description field in request body
			{
				nil,
				listGroupsFuncSuccess,
				map[string]interface{}{
					"precedence": 22,
				},
				nil,
				func(successResponse *models.SuccessResponse, errorResponse *models.ErrorResponse) {
					So(successResponse, ShouldBeNil)
					So(errorResponse.Status, ShouldNotBeNil)
					So(errorResponse.Status, ShouldEqual, http.StatusBadRequest)
					castErr := errorResponse.Errors[0].(*models.Error)
					So(castErr.Code, ShouldEqual, models.InvalidGroupName)
					So(castErr.Description, ShouldEqual, models.MissingGroupName)
				},
			},
			// 400 response - no precedence field in request body
			{
				nil,
				listGroupsFuncSuccess,
				map[string]interface{}{
					"name": "This is a test name",
				},
				nil,
				func(successResponse *models.SuccessResponse, errorResponse *models.ErrorResponse) {
					So(successResponse, ShouldBeNil)
					So(errorResponse.Status, ShouldNotBeNil)
					So(errorResponse.Status, ShouldEqual, http.StatusBadRequest)
					castErr := errorResponse.Errors[0].(*models.Error)
					So(castErr.Code, ShouldEqual, models.InvalidGroupPrecedence)
					So(castErr.Description, ShouldEqual, models.MissingGroupPrecedence)
				},
			},
			// 400 response - group description begins with reserved string `role-`
			{
				nil,
				listGroupsFuncSuccess,
				map[string]interface{}{
					"name":       "role-This is a test name",
					"precedence": 22,
				},
				nil,
				func(successResponse *models.SuccessResponse, errorResponse *models.ErrorResponse) {
					So(successResponse, ShouldBeNil)
					So(errorResponse.Status, ShouldNotBeNil)
					So(errorResponse.Status, ShouldEqual, http.StatusBadRequest)
					castErr := errorResponse.Errors[0].(*models.Error)
					So(castErr.Code, ShouldEqual, models.InvalidGroupName)
					So(castErr.Description, ShouldEqual, models.IncorrectPatternInGroupName)
				},
			},
			// 400 response - group precedence setting not minimum of `10`
			{
				nil,
				listGroupsFuncSuccess,
				map[string]interface{}{
					"name":       "This is a test name",
					"precedence": 1,
				},
				nil,
				func(successResponse *models.SuccessResponse, errorResponse *models.ErrorResponse) {
					So(successResponse, ShouldBeNil)
					So(errorResponse.Status, ShouldNotBeNil)
					So(errorResponse.Status, ShouldEqual, http.StatusBadRequest)
					castErr := errorResponse.Errors[0].(*models.Error)
					So(castErr.Code, ShouldEqual, models.InvalidGroupPrecedence)
					So(castErr.Description, ShouldEqual, models.GroupPrecedenceIncorrect)
				},
			},
			// 400 response - group name already exists
			{
				nil,
				func(input *cognitoidentityprovider.ListGroupsInput) (*cognitoidentityprovider.ListGroupsOutput, error) {
					var internalError cognitoidentityprovider.InternalErrorException
					internalError.Message_ = &internalErrorDescription
					return nil, &internalError
				},
				map[string]interface{}{
					"name":       "This&^ is- a MOCK. test**() NAMe",
					"precedence": 12,
				},
				nil,
				func(successResponse *models.SuccessResponse, errorResponse *models.ErrorResponse) {
					So(successResponse, ShouldBeNil)
					So(errorResponse.Status, ShouldNotBeNil)
					So(errorResponse.Status, ShouldEqual, http.StatusInternalServerError)
					castErr := errorResponse.Errors[0].(*models.Error)
					So(castErr.Code, ShouldEqual, models.InternalError)
					So(castErr.Description, ShouldEqual, internalErrorDescription)
				},
			},
			// 500 response - internal server error from Cognito
			{
				func(input *cognitoidentityprovider.CreateGroupInput) (*cognitoidentityprovider.CreateGroupOutput, error) {
					var internalError cognitoidentityprovider.InternalErrorException
					internalError.Message_ = &internalErrorDescription
					return nil, &internalError
				},
				listGroupsFuncSuccess,
				map[string]interface{}{
					"name":       "This is a test name",
					"precedence": 12,
				},
				nil,
				func(successResponse *models.SuccessResponse, errorResponse *models.ErrorResponse) {
					So(successResponse, ShouldBeNil)
					So(errorResponse.Status, ShouldNotBeNil)
					So(errorResponse.Status, ShouldEqual, http.StatusInternalServerError)
					castErr := errorResponse.Errors[0].(*models.Error)
					So(castErr.Code, ShouldEqual, models.InternalError)
					So(castErr.Description, ShouldEqual, internalErrorDescription)
				},
			},
		}

		for _, tt := range createGroupTests {
			m.CreateGroupFunc = tt.createNewGroupFunction
			m.ListGroupsFunc = tt.listGroupsFunction
			body, _ := json.Marshal(tt.createGroupInput)
			r := httptest.NewRequest(http.MethodPost, createGroupEndPoint, bytes.NewReader(body))

			successResponse, errorResponse := api.CreateGroupHandler(context.Background(), w, r)

			tt.assertions(successResponse, errorResponse)
		}
	})
}

func TestUpdateGroup(t *testing.T) {
	var (
		internalErrorDescription, notFoundErrorDescription = "internal error", "not found error"
	)

	api, w, m := apiSetup()

	Convey("Update a group - check responses", t, func() {
		createGroupTests := []struct {
			updateGroupFunction func(input *cognitoidentityprovider.UpdateGroupInput) (*cognitoidentityprovider.UpdateGroupOutput, error)
			updateGroupInput,
			expectedResponse map[string]interface{}
			assertions func(successResponse *models.SuccessResponse, errorResponse *models.ErrorResponse)
		}{
			// 200 response - group updated
			{
				func(input *cognitoidentityprovider.UpdateGroupInput) (*cognitoidentityprovider.UpdateGroupOutput, error) {
					return &cognitoidentityprovider.UpdateGroupOutput{}, nil
				},
				map[string]interface{}{
					"name":       "This is a test name",
					"precedence": 22,
				},
				map[string]interface{}{
					"name":       "This is a test name",
					"precedence": 22,
				},
				func(successResponse *models.SuccessResponse, errorResponse *models.ErrorResponse) {
					So(successResponse, ShouldNotBeNil)
					So(successResponse.Status, ShouldEqual, http.StatusOK)
					So(errorResponse, ShouldBeNil)
				},
			},
			// 200 response - group updated, no precedence
			{
				func(input *cognitoidentityprovider.UpdateGroupInput) (*cognitoidentityprovider.UpdateGroupOutput, error) {
					return &cognitoidentityprovider.UpdateGroupOutput{}, nil
				},
				map[string]interface{}{
					"name": "This is a test name",
				},
				map[string]interface{}{
					"name": "This is a test name",
				},
				func(successResponse *models.SuccessResponse, errorResponse *models.ErrorResponse) {
					So(successResponse, ShouldNotBeNil)
					So(successResponse.Status, ShouldEqual, http.StatusOK)
					So(errorResponse, ShouldBeNil)
				},
			},
			// 400 response - no description field in request body
			{
				nil,
				map[string]interface{}{
					"precedence": 22,
				},
				nil,
				func(successResponse *models.SuccessResponse, errorResponse *models.ErrorResponse) {
					So(successResponse, ShouldBeNil)
					So(errorResponse.Status, ShouldNotBeNil)
					So(errorResponse.Status, ShouldEqual, http.StatusBadRequest)
					castErr := errorResponse.Errors[0].(*models.Error)
					So(castErr.Code, ShouldEqual, models.InvalidGroupName)
					So(castErr.Description, ShouldEqual, models.MissingGroupName)
				},
			},
			// 400 response - group description begins with reserved string `role-`
			{
				nil,
				map[string]interface{}{
					"name":       "role-This is a test name",
					"precedence": 22,
				},
				nil,
				func(successResponse *models.SuccessResponse, errorResponse *models.ErrorResponse) {
					So(successResponse, ShouldBeNil)
					So(errorResponse.Status, ShouldNotBeNil)
					So(errorResponse.Status, ShouldEqual, http.StatusBadRequest)
					castErr := errorResponse.Errors[0].(*models.Error)
					So(castErr.Code, ShouldEqual, models.InvalidGroupName)
					So(castErr.Description, ShouldEqual, models.IncorrectPatternInGroupName)
				},
			},
			// 400 response - group precedence setting not minimum of `10`
			{
				nil,
				map[string]interface{}{
					"name":       "This is a test name",
					"precedence": 1,
				},
				nil,
				func(successResponse *models.SuccessResponse, errorResponse *models.ErrorResponse) {
					So(successResponse, ShouldBeNil)
					So(errorResponse.Status, ShouldNotBeNil)
					So(errorResponse.Status, ShouldEqual, http.StatusBadRequest)
					castErr := errorResponse.Errors[0].(*models.Error)
					So(castErr.Code, ShouldEqual, models.InvalidGroupPrecedence)
					So(castErr.Description, ShouldEqual, models.GroupPrecedenceIncorrect)
				},
			},
			// 500 response - internal server error from Cognito
			{
				func(input *cognitoidentityprovider.UpdateGroupInput) (*cognitoidentityprovider.UpdateGroupOutput, error) {
					var internalError cognitoidentityprovider.InternalErrorException
					internalError.Message_ = &internalErrorDescription
					return nil, &internalError
				},
				map[string]interface{}{
					"name":       "This is a test name",
					"precedence": 12,
				},
				nil,
				func(successResponse *models.SuccessResponse, errorResponse *models.ErrorResponse) {
					So(successResponse, ShouldBeNil)
					So(errorResponse.Status, ShouldNotBeNil)
					So(errorResponse.Status, ShouldEqual, http.StatusInternalServerError)
					castErr := errorResponse.Errors[0].(*models.Error)
					So(castErr.Code, ShouldEqual, models.InternalError)
					So(castErr.Description, ShouldEqual, internalErrorDescription)
				},
			},
			// 404 response - resource not found from Cognito
			{
				func(input *cognitoidentityprovider.UpdateGroupInput) (*cognitoidentityprovider.UpdateGroupOutput, error) {
					var notFoundError cognitoidentityprovider.ResourceNotFoundException
					notFoundError.Message_ = &notFoundErrorDescription
					return nil, &notFoundError
				},
				map[string]interface{}{
					"name":       "This is a test name",
					"precedence": 12,
				},
				nil,
				func(successResponse *models.SuccessResponse, errorResponse *models.ErrorResponse) {
					So(successResponse, ShouldBeNil)
					So(errorResponse.Status, ShouldNotBeNil)
					So(errorResponse.Status, ShouldEqual, http.StatusNotFound)
					castErr := errorResponse.Errors[0].(*models.Error)
					So(castErr.Code, ShouldEqual, models.NotFoundError)
					So(castErr.Description, ShouldEqual, notFoundErrorDescription)
				},
			},
		}

		for _, tt := range createGroupTests {
			m.UpdateGroupFunc = tt.updateGroupFunction
			body, _ := json.Marshal(tt.updateGroupInput)
			r := httptest.NewRequest(http.MethodPut, updateGroupEndPoint, bytes.NewReader(body))

			successResponse, errorResponse := api.UpdateGroupHandler(context.Background(), w, r)

			tt.assertions(successResponse, errorResponse)
		}
	})
}

func TestGetListGroups(t *testing.T) {

	api, _, m := apiSetup()

	Convey("When there is no next token cognito is called once and an empty list of groups is returned", t, func() {
		listOfGroups := []*cognitoidentityprovider.GroupType{
			{},
		}
		var count = 0
		m.ListGroupsFunc = func(input *cognitoidentityprovider.ListGroupsInput) (*cognitoidentityprovider.ListGroupsOutput, error) {
			count++
			listGroups := &cognitoidentityprovider.ListGroupsOutput{
				NextToken: nil,
				Groups: []*cognitoidentityprovider.GroupType{
					{},
				},
			}
			return listGroups, nil
		}

		listOfGroupsResponse, errorResponse := api.GetListGroups("")

		So(errorResponse, ShouldBeNil)

		So(listOfGroupsResponse.Groups, ShouldResemble, listOfGroups)
		So(listOfGroupsResponse.Groups, ShouldHaveLength, len(listOfGroups))
		So(listOfGroupsResponse.NextToken, ShouldBeNil)
		So(count, ShouldEqual, 1)

	})

	Convey("When there is no next token cognito is called with 1  entry list of groups in returned", t, func() {
		var (
			description, group_name       = "The publishing admins", "role-admin"
			precedence              int64 = 1
			count                         = 0
		)
		listOfGroups := []*cognitoidentityprovider.GroupType{
			{
				Description: &description,
				GroupName:   &group_name,
				Precedence:  &precedence,
			},
		}

		m.ListGroupsFunc = func(input *cognitoidentityprovider.ListGroupsInput) (*cognitoidentityprovider.ListGroupsOutput, error) {
			count++
			listGroups := &cognitoidentityprovider.ListGroupsOutput{

				NextToken: nil,
				Groups: []*cognitoidentityprovider.GroupType{
					{
						Description: &description,
						GroupName:   &group_name,
						Precedence:  &precedence,
					},
				},
			}
			return listGroups, nil
		}

		listOfGroupsResponse, errorResponse := api.GetListGroups("")

		So(errorResponse, ShouldBeNil)
		So(listOfGroupsResponse.NextToken, ShouldBeNil)
		So(listOfGroupsResponse.Groups, ShouldResemble, listOfGroups)
		So(listOfGroupsResponse.Groups, ShouldHaveSameTypeAs, listOfGroups)
		So(listOfGroupsResponse.Groups, ShouldHaveLength, len(listOfGroups))
		So(count, ShouldEqual, 1)

	})
}

func TestListGroupsHandler(t *testing.T) {

	var (
		timestamp = time.Now()
		groups    = []*cognitoidentityprovider.GroupType{
			{
				CreationDate:     &timestamp,
				Description:      aws.String("A test group1"),
				GroupName:        aws.String("test-group1"),
				LastModifiedDate: &timestamp,
				Precedence:       aws.Int64(4),
				RoleArn:          aws.String(""),
				UserPoolId:       aws.String(""),
			},
			{
				CreationDate:     &timestamp,
				Description:      aws.String("A test group1"),
				GroupName:        aws.String("test-group1"),
				LastModifiedDate: &timestamp,
				Precedence:       aws.Int64(4),
				RoleArn:          aws.String(""),
				UserPoolId:       aws.String(""),
			},
		}
	)

	api, w, m := apiSetup()

	Convey("List groups -check expected responses", t, func() {
		internalErrorDescription := ""
		listGroupsTest := []struct {
			description           string
			next_token            string
			getListGroupsFunction func(input *cognitoidentityprovider.ListGroupsInput) (*cognitoidentityprovider.ListGroupsOutput, error)
			assertions            func(successResponse *models.SuccessResponse, errorResponse *models.ErrorResponse)
		}{
			{
				"200 response from Cognito with empty NextToken",
				"",
				func(input *cognitoidentityprovider.ListGroupsInput) (*cognitoidentityprovider.ListGroupsOutput, error) {
					return &cognitoidentityprovider.ListGroupsOutput{
						Groups:    groups,
						NextToken: nil,
					}, nil
				},
				func(successResponse *models.SuccessResponse, errorResponse *models.ErrorResponse) {
					So(errorResponse, ShouldBeNil)
					So(successResponse.Status, ShouldEqual, http.StatusOK)
					So(successResponse, ShouldNotBeNil)
					So(successResponse.Body, ShouldNotBeNil)
					var responseBody = models.ListUserGroups{}
					json.Unmarshal(successResponse.Body, &responseBody)
					So(responseBody.NextToken, ShouldBeNil)
					So(responseBody.Count, ShouldEqual, 2)
					So(responseBody.Groups, ShouldNotBeNil)
					So(responseBody.Groups, ShouldHaveLength, responseBody.Count)
					So(*responseBody.Groups[0].Name, ShouldEqual, *groups[0].Description)
				},
			},
			{
				"200 response from Cognito with no groups",
				"",
				func(input *cognitoidentityprovider.ListGroupsInput) (*cognitoidentityprovider.ListGroupsOutput, error) {
					return &cognitoidentityprovider.ListGroupsOutput{
						Groups:    []*cognitoidentityprovider.GroupType{},
						NextToken: nil,
					}, nil
				},
				func(successResponse *models.SuccessResponse, errorResponse *models.ErrorResponse) {
					So(errorResponse, ShouldBeNil)
					So(successResponse.Status, ShouldEqual, http.StatusOK)
					So(successResponse, ShouldNotBeNil)
					So(successResponse.Body, ShouldNotBeNil)
					var responseBody = models.ListUserGroups{}
					json.Unmarshal(successResponse.Body, &responseBody)
					So(responseBody.NextToken, ShouldBeNil)
					So(responseBody.Count, ShouldEqual, 0)
					So(responseBody.Groups, ShouldBeNil)
					So(responseBody.Groups, ShouldHaveLength, responseBody.Count)
				},
			},
			{
				"200 response from Cognito with populated NextToken",
				"next_token",
				func(input *cognitoidentityprovider.ListGroupsInput) (*cognitoidentityprovider.ListGroupsOutput, error) {
					return &cognitoidentityprovider.ListGroupsOutput{
						Groups:    groups,
						NextToken: nil,
					}, nil
				},
				func(successResponse *models.SuccessResponse, errorResponse *models.ErrorResponse) {

					So(errorResponse, ShouldBeNil)

					So(successResponse.Status, ShouldEqual, http.StatusOK)
					So(successResponse, ShouldNotBeNil)
					So(successResponse.Body, ShouldNotBeNil)
					var responseBody = models.ListUserGroups{}
					json.Unmarshal(successResponse.Body, &responseBody)
					So(responseBody.NextToken, ShouldBeNil)
					So(responseBody.Count, ShouldEqual, 2)
					So(responseBody.Groups, ShouldNotBeNil)
					So(responseBody.Groups, ShouldHaveLength, responseBody.Count)
					So(*responseBody.Groups[0].Name, ShouldEqual, *groups[0].Description)
				},
			},
			{
				"500 response from Cognito",
				"",
				func(input *cognitoidentityprovider.ListGroupsInput) (*cognitoidentityprovider.ListGroupsOutput, error) {
					awsErrCode := "InternalErrorException"
					awsErrMessage := internalErrorDescription
					awsOrigErr := errors.New(awsErrCode)
					awsErr := awserr.New(awsErrCode, awsErrMessage, awsOrigErr)
					return nil, awsErr
				},
				func(successResponse *models.SuccessResponse, errorResponse *models.ErrorResponse) {
					So(errorResponse.Status, ShouldNotBeNil)
					So(errorResponse.Status, ShouldEqual, http.StatusInternalServerError)
					castErr := errorResponse.Errors[0].(*models.Error)
					So(castErr.Code, ShouldEqual, models.InternalError)
					So(castErr.Description, ShouldEqual, internalErrorDescription)
					So(successResponse, ShouldBeNil)
				},
			},
		}
		for _, tt := range listGroupsTest {
			Convey(tt.description, func() {
				m.ListGroupsFunc = tt.getListGroupsFunction
				postBody := map[string]interface{}{"NextToken": tt.next_token}
				body, err := json.Marshal(postBody)
				So(err, ShouldBeNil)
				r := httptest.NewRequest(http.MethodGet, getListGroupsEndPoint, bytes.NewReader(body))
				urlVars := map[string]string{
					"id": "efgh5678",
				}
				r = mux.SetURLVars(r, urlVars)
				successResponse, errorResponse := api.ListGroupsHandler(ctx, w, r)
				tt.assertions(successResponse, errorResponse)
			})
		}
	})
}

func TestGetGroupHandler(t *testing.T) {

	var (
		timestamp = time.Now()
		getgroup  = cognitoidentityprovider.GroupType{
			CreationDate:     &timestamp,
			Description:      aws.String("A test group1"),
			GroupName:        aws.String("test-group1"),
			LastModifiedDate: &timestamp,
			Precedence:       aws.Int64(4),
			RoleArn:          aws.String(""),
			UserPoolId:       aws.String(""),
		}
	)

	api, w, m := apiSetup()

	Convey("Get group -check expected responses", t, func() {
		GetGroupTest := []struct {
			description      string
			getGroupFunction func(input *cognitoidentityprovider.GetGroupInput) (*cognitoidentityprovider.GetGroupOutput, error)
			assertions       func(successResponse *models.SuccessResponse, errorResponse *models.ErrorResponse)
		}{
			{
				"200 response from Cognito ",
				func(input *cognitoidentityprovider.GetGroupInput) (*cognitoidentityprovider.GetGroupOutput, error) {
					return &cognitoidentityprovider.GetGroupOutput{
						Group: &getgroup,
					}, nil
				},
				func(successResponse *models.SuccessResponse, errorResponse *models.ErrorResponse) {

					So(errorResponse, ShouldBeNil)

					So(successResponse.Status, ShouldEqual, http.StatusOK)
					So(successResponse, ShouldNotBeNil)
					So(successResponse.Body, ShouldNotBeNil)

					var responseBody = models.ListUserGroups{}
					json.Unmarshal(successResponse.Body, &responseBody)

					So(responseBody, ShouldNotBeNil)

				},
			},
			{
				"404 response from Cognito ",
				func(input *cognitoidentityprovider.GetGroupInput) (*cognitoidentityprovider.GetGroupOutput, error) {
					var groupNotFoundException cognitoidentityprovider.ResourceNotFoundException
					groupNotFoundException.Message_ = &groupNotFoundDescription
					return nil, &groupNotFoundException
				},
				func(successResponse *models.SuccessResponse, errorResponse *models.ErrorResponse) {

					So(errorResponse, ShouldNotBeNil)

					So(errorResponse.Status, ShouldEqual, http.StatusNotFound)
					So(successResponse, ShouldBeNil)
				},
			},
			{
				"500 response from Cognito ",
				func(input *cognitoidentityprovider.GetGroupInput) (*cognitoidentityprovider.GetGroupOutput, error) {
					var internalError cognitoidentityprovider.InternalErrorException
					internalError.Message_ = &internalErrorDescription
					return nil, &internalError
				},
				func(successResponse *models.SuccessResponse, errorResponse *models.ErrorResponse) {

					So(errorResponse, ShouldNotBeNil)

					So(errorResponse.Status, ShouldEqual, http.StatusInternalServerError)
					So(successResponse, ShouldBeNil)
				},
			}}

		for _, tt := range GetGroupTest {
			Convey(tt.description, func() {
				m.GetGroupFunc = tt.getGroupFunction

				postBody := map[string]interface{}{"GroupName": "group_name_test"}
				body, err := json.Marshal(postBody)
				So(err, ShouldBeNil)

				r := httptest.NewRequest(http.MethodGet, getListGroupsEndPoint, bytes.NewReader(body))

				urlVars := map[string]string{
					"id": "efgh5678",
				}
				r = mux.SetURLVars(r, urlVars)

				successResponse, errorResponse := api.GetGroupHandler(ctx, w, r)

				tt.assertions(successResponse, errorResponse)
			})
		}
	})

}

func TestDeleteGroupHandler(t *testing.T) {
	api, w, m := apiSetup()

	Convey("Delete group -check expected responses", t, func() {
		DeleteGroupTest := []struct {
			description         string
			DeleteGroupFunction func(input *cognitoidentityprovider.DeleteGroupInput) (*cognitoidentityprovider.DeleteGroupOutput, error)
			assertions          func(successResponse *models.SuccessResponse, errorResponse *models.ErrorResponse)
		}{{
			"204 response from Cognito ",
			func(input *cognitoidentityprovider.DeleteGroupInput) (*cognitoidentityprovider.DeleteGroupOutput, error) {
				return &cognitoidentityprovider.DeleteGroupOutput{}, nil
			},
			func(successResponse *models.SuccessResponse, errorResponse *models.ErrorResponse) {
				So(errorResponse, ShouldBeNil)
				So(successResponse.Status, ShouldEqual, http.StatusNoContent)
				So(successResponse, ShouldNotBeNil)
			},
		},
			{
				"404 response from Cognito ",
				func(input *cognitoidentityprovider.DeleteGroupInput) (*cognitoidentityprovider.DeleteGroupOutput, error) {
					var groupNotFoundException cognitoidentityprovider.ResourceNotFoundException
					groupNotFoundException.Message_ = &groupNotFoundDescription
					return nil, &groupNotFoundException
				},
				func(successResponse *models.SuccessResponse, errorResponse *models.ErrorResponse) {

					So(errorResponse, ShouldNotBeNil)

					So(errorResponse.Status, ShouldEqual, http.StatusNotFound)
					So(successResponse, ShouldBeNil)
				},
			},
			{
				"500 response from Cognito ",
				func(input *cognitoidentityprovider.DeleteGroupInput) (*cognitoidentityprovider.DeleteGroupOutput, error) {
					var internalError cognitoidentityprovider.InternalErrorException
					internalError.Message_ = &internalErrorDescription
					return nil, &internalError
				},
				func(successResponse *models.SuccessResponse, errorResponse *models.ErrorResponse) {

					So(errorResponse, ShouldNotBeNil)

					So(errorResponse.Status, ShouldEqual, http.StatusInternalServerError)
					So(successResponse, ShouldBeNil)
				},
			}}

		for _, tt := range DeleteGroupTest {
			Convey(tt.description, func() {
				m.DeleteGroupFunc = tt.DeleteGroupFunction

				postBody := map[string]interface{}{"GroupName": "group_name_test"}
				body, err := json.Marshal(postBody)
				So(err, ShouldBeNil)

				r := httptest.NewRequest(http.MethodGet, getListGroupsEndPoint, bytes.NewReader(body))

				urlVars := map[string]string{
					"id": "efgh5678",
				}
				r = mux.SetURLVars(r, urlVars)

				successResponse, errorResponse := api.DeleteGroupHandler(ctx, w, r)

				tt.assertions(successResponse, errorResponse)
			})
		}
	})

}

func TestSetGroupUsersHandler(t *testing.T) {

	var (
		name1     = "user-1"
		name2     = "user-2"
		name3     = "user-3"
		timestamp = time.Now()
		getgroup  = cognitoidentityprovider.GroupType{
			CreationDate:     &timestamp,
			Description:      aws.String("A test group1"),
			GroupName:        aws.String("test-group1"),
			LastModifiedDate: &timestamp,
			Precedence:       aws.Int64(4),
			RoleArn:          aws.String(""),
			UserPoolId:       aws.String("")}
	)

	api, w, m := apiSetup()

	Convey("Get group -check expected responses", t, func() {

		GetGroupTest := []struct {
			description                    string
			postbody                       []map[string]string
			mock_getGroupfunc              func(input *cognitoidentityprovider.GetGroupInput) (*cognitoidentityprovider.GetGroupOutput, error)
			mock_listUsersInGroupfunc      func(input *cognitoidentityprovider.ListUsersInGroupInput) (*cognitoidentityprovider.ListUsersInGroupOutput, error)
			mock_setGroupUsersfunc         func(ctx context.Context, group models.Group, users models.UsersList) (*models.UsersList, *models.ErrorResponse)
			mockAddUserToGroupFunction     func(ctx context.Context, group models.Group, userId string) (*models.UsersList, *models.ErrorResponse)
			mock_addUserToGroupfunc        func(userInput *cognitoidentityprovider.AdminAddUserToGroupInput) (*cognitoidentityprovider.AdminAddUserToGroupOutput, error)
			mockRemoveUserToGroupFunction  func(ctx context.Context, group models.Group, userId string) (*models.UsersList, *models.ErrorResponse)
			mock_removeUserToGroupFunction func(userInput *cognitoidentityprovider.AdminRemoveUserFromGroupInput) (*cognitoidentityprovider.AdminRemoveUserFromGroupOutput, error)
			assertions                     func(successResponse *models.SuccessResponse, errorResponse *models.ErrorResponse)
		}{
			{
				"200 response from Cognito  with input and output",
				[]map[string]string{
					{"user_id": name1},
					{"user_id": name2},
				},
				func(input *cognitoidentityprovider.GetGroupInput) (*cognitoidentityprovider.GetGroupOutput, error) {
					return &cognitoidentityprovider.GetGroupOutput{
						Group: &getgroup,
					}, nil
				},
				func(input *cognitoidentityprovider.ListUsersInGroupInput) (*cognitoidentityprovider.ListUsersInGroupOutput, error) {
					return &cognitoidentityprovider.ListUsersInGroupOutput{
						Users: []*cognitoidentityprovider.UserType{
							{
								Enabled:    aws.Bool(true),
								UserStatus: aws.String("CONFIRMED"),
								Username:   aws.String(name2),
							},
							{
								Enabled:    aws.Bool(true),
								UserStatus: aws.String("CONFIRMED"),
								Username:   aws.String(name3),
							},
						},
					}, nil
				},
				func(ctx context.Context, group models.Group, users models.UsersList) (*models.UsersList, *models.ErrorResponse) {
					return &models.UsersList{}, &models.ErrorResponse{}
				},
				func(ctx context.Context, group models.Group, userId string) (*models.UsersList, *models.ErrorResponse) {
					return &models.UsersList{
							Users: []models.UserParams{{ID: name1}, {ID: name2}},
							Count: 1,
						},
						nil
				},
				func(userInput *cognitoidentityprovider.AdminAddUserToGroupInput) (*cognitoidentityprovider.AdminAddUserToGroupOutput, error) {
					return &cognitoidentityprovider.AdminAddUserToGroupOutput{}, nil
				},
				func(ctx context.Context, group models.Group, userId string) (*models.UsersList, *models.ErrorResponse) {
					return &models.UsersList{}, nil
				},
				func(userInput *cognitoidentityprovider.AdminRemoveUserFromGroupInput) (*cognitoidentityprovider.AdminRemoveUserFromGroupOutput, error) {
					return &cognitoidentityprovider.AdminRemoveUserFromGroupOutput{}, nil
				},
				func(successResponse *models.SuccessResponse, errorResponse *models.ErrorResponse) {
					So(successResponse, ShouldNotBeNil)
					So(successResponse.Status, ShouldEqual, http.StatusOK)
					So(errorResponse, ShouldBeNil)
					var responseBody = models.UsersList{}
					json.Unmarshal(successResponse.Body, &responseBody)
					So(responseBody, ShouldNotBeNil)
					So(responseBody.Count, ShouldEqual, 2)
				},
			},
			{
				"200 response from Cognito  with input and output zero input",
				nil,
				func(input *cognitoidentityprovider.GetGroupInput) (*cognitoidentityprovider.GetGroupOutput, error) {
					return &cognitoidentityprovider.GetGroupOutput{
						Group: &getgroup,
					}, nil
				},
				func(input *cognitoidentityprovider.ListUsersInGroupInput) (*cognitoidentityprovider.ListUsersInGroupOutput, error) {
					return &cognitoidentityprovider.ListUsersInGroupOutput{
						Users: []*cognitoidentityprovider.UserType{},
					}, nil
				},
				func(ctx context.Context, group models.Group, users models.UsersList) (*models.UsersList, *models.ErrorResponse) {
					return &models.UsersList{}, &models.ErrorResponse{}
				},
				func(ctx context.Context, group models.Group, userId string) (*models.UsersList, *models.ErrorResponse) {
					return &models.UsersList{}, nil
				},
				func(userInput *cognitoidentityprovider.AdminAddUserToGroupInput) (*cognitoidentityprovider.AdminAddUserToGroupOutput, error) {
					return &cognitoidentityprovider.AdminAddUserToGroupOutput{}, nil
				},
				func(ctx context.Context, group models.Group, userId string) (*models.UsersList, *models.ErrorResponse) {
					return &models.UsersList{}, nil
				},
				func(userInput *cognitoidentityprovider.AdminRemoveUserFromGroupInput) (*cognitoidentityprovider.AdminRemoveUserFromGroupOutput, error) {
					return &cognitoidentityprovider.AdminRemoveUserFromGroupOutput{}, nil
				},
				func(successResponse *models.SuccessResponse, errorResponse *models.ErrorResponse) {
					So(successResponse, ShouldNotBeNil)
					So(successResponse.Status, ShouldEqual, http.StatusOK)
					So(errorResponse, ShouldBeNil)
					var responseBody = models.UsersList{}
					json.Unmarshal(successResponse.Body, &responseBody)
					So(responseBody, ShouldNotBeNil)
					So(responseBody.Count, ShouldEqual, 0)
				},
			},
			{
				"400 response from Cognito user does not exits",
				[]map[string]string{
					{"user": name1},
					{"user": name2},
				},
				func(input *cognitoidentityprovider.GetGroupInput) (*cognitoidentityprovider.GetGroupOutput, error) {
					return &cognitoidentityprovider.GetGroupOutput{
						Group: &getgroup,
					}, nil
				},
				func(input *cognitoidentityprovider.ListUsersInGroupInput) (*cognitoidentityprovider.ListUsersInGroupOutput, error) {
					return &cognitoidentityprovider.ListUsersInGroupOutput{
						Users: []*cognitoidentityprovider.UserType{},
					}, nil
				},
				func(ctx context.Context, group models.Group, users models.UsersList) (*models.UsersList, *models.ErrorResponse) {
					errorResponse := models.ErrorResponse{
						Errors: []error{models.NewValidationError(ctx, models.InvalidUserIdError, userNotFoundDescription)},
						Status: http.StatusNotFound,
					}
					return nil, &errorResponse
				},
				func(ctx context.Context, group models.Group, userId string) (*models.UsersList, *models.ErrorResponse) {
					return &models.UsersList{}, nil
				},
				func(userInput *cognitoidentityprovider.AdminAddUserToGroupInput) (*cognitoidentityprovider.AdminAddUserToGroupOutput, error) {
					return &cognitoidentityprovider.AdminAddUserToGroupOutput{}, nil
				},
				func(ctx context.Context, group models.Group, userId string) (*models.UsersList, *models.ErrorResponse) {
					return &models.UsersList{}, nil
				},
				func(userInput *cognitoidentityprovider.AdminRemoveUserFromGroupInput) (*cognitoidentityprovider.AdminRemoveUserFromGroupOutput, error) {
					return &cognitoidentityprovider.AdminRemoveUserFromGroupOutput{}, nil
				},
				func(successResponse *models.SuccessResponse, errorResponse *models.ErrorResponse) {
					So(successResponse, ShouldBeNil)
					So(errorResponse, ShouldNotBeNil)
					So(errorResponse.Status, ShouldEqual, 400)
					castErr := errorResponse.Errors[0].(*models.Error)
					So(castErr.Code, ShouldEqual, models.InvalidUserIdError)
					So(castErr.Description, ShouldEqual, "the user id was missing")

				},
			},
			{
				"500 response from Cognito ",
				nil,
				func(input *cognitoidentityprovider.GetGroupInput) (*cognitoidentityprovider.GetGroupOutput, error) {
					return &cognitoidentityprovider.GetGroupOutput{
						Group: &getgroup,
					}, nil
				},
				func(input *cognitoidentityprovider.ListUsersInGroupInput) (*cognitoidentityprovider.ListUsersInGroupOutput, error) {
					awsErrCode := "InternalErrorException"
					awsErrMessage := internalErrorDescription
					awsOrigErr := errors.New(awsErrCode)
					awsErr := awserr.New(awsErrCode, awsErrMessage, awsOrigErr)
					return nil, awsErr
				},
				func(ctx context.Context, group models.Group, users models.UsersList) (*models.UsersList, *models.ErrorResponse) {
					return &models.UsersList{}, &models.ErrorResponse{}
				},
				func(ctx context.Context, group models.Group, userId string) (*models.UsersList, *models.ErrorResponse) {
					return &models.UsersList{}, nil
				},
				func(userInput *cognitoidentityprovider.AdminAddUserToGroupInput) (*cognitoidentityprovider.AdminAddUserToGroupOutput, error) {
					return &cognitoidentityprovider.AdminAddUserToGroupOutput{}, nil
				},
				func(ctx context.Context, group models.Group, userId string) (*models.UsersList, *models.ErrorResponse) {
					return &models.UsersList{}, nil
				},
				func(userInput *cognitoidentityprovider.AdminRemoveUserFromGroupInput) (*cognitoidentityprovider.AdminRemoveUserFromGroupOutput, error) {
					return &cognitoidentityprovider.AdminRemoveUserFromGroupOutput{}, nil
				},
				func(successResponse *models.SuccessResponse, errorResponse *models.ErrorResponse) {
					So(successResponse, ShouldBeNil)
					So(errorResponse, ShouldNotBeNil)
					So(errorResponse.Status, ShouldEqual, http.StatusInternalServerError)
					castErr := errorResponse.Errors[0].(*models.Error)
					So(castErr.Code, ShouldEqual, models.InternalError)
					So(castErr.Description, ShouldEqual, internalErrorDescription)
				},
			},
			{
				"400 response from Cognito  getgroup error",
				nil,
				func(input *cognitoidentityprovider.GetGroupInput) (*cognitoidentityprovider.GetGroupOutput, error) {
					var groupNotFoundException cognitoidentityprovider.ResourceNotFoundException
					groupNotFoundException.Message_ = &groupNotFoundDescription
					return nil, &groupNotFoundException
				},
				func(input *cognitoidentityprovider.ListUsersInGroupInput) (*cognitoidentityprovider.ListUsersInGroupOutput, error) {
					return &cognitoidentityprovider.ListUsersInGroupOutput{
						Users: []*cognitoidentityprovider.UserType{},
					}, nil
				},
				func(ctx context.Context, group models.Group, users models.UsersList) (*models.UsersList, *models.ErrorResponse) {
					return &models.UsersList{}, &models.ErrorResponse{}
				},
				func(ctx context.Context, group models.Group, userId string) (*models.UsersList, *models.ErrorResponse) {
					return &models.UsersList{}, nil
				},
				func(userInput *cognitoidentityprovider.AdminAddUserToGroupInput) (*cognitoidentityprovider.AdminAddUserToGroupOutput, error) {
					return &cognitoidentityprovider.AdminAddUserToGroupOutput{}, nil
				},
				func(ctx context.Context, group models.Group, userId string) (*models.UsersList, *models.ErrorResponse) {
					return &models.UsersList{}, nil
				},
				func(userInput *cognitoidentityprovider.AdminRemoveUserFromGroupInput) (*cognitoidentityprovider.AdminRemoveUserFromGroupOutput, error) {
					return &cognitoidentityprovider.AdminRemoveUserFromGroupOutput{}, nil
				},
				func(successResponse *models.SuccessResponse, errorResponse *models.ErrorResponse) {
					So(successResponse, ShouldBeNil)
					So(errorResponse, ShouldNotBeNil)
					So(errorResponse.Status, ShouldEqual, http.StatusNotFound)

				},
			},
			{
				"500 response from Cognito  getgroup error",
				nil,
				func(input *cognitoidentityprovider.GetGroupInput) (*cognitoidentityprovider.GetGroupOutput, error) {
					var InternalException cognitoidentityprovider.InternalErrorException
					InternalException.Message_ = &internalErrorDescription
					return nil, &InternalException
				},
				func(input *cognitoidentityprovider.ListUsersInGroupInput) (*cognitoidentityprovider.ListUsersInGroupOutput, error) {
					return &cognitoidentityprovider.ListUsersInGroupOutput{
						Users: []*cognitoidentityprovider.UserType{},
					}, nil
				},
				func(ctx context.Context, group models.Group, users models.UsersList) (*models.UsersList, *models.ErrorResponse) {
					return &models.UsersList{}, &models.ErrorResponse{}
				},
				func(ctx context.Context, group models.Group, userId string) (*models.UsersList, *models.ErrorResponse) {
					return &models.UsersList{}, nil
				},
				func(userInput *cognitoidentityprovider.AdminAddUserToGroupInput) (*cognitoidentityprovider.AdminAddUserToGroupOutput, error) {
					return &cognitoidentityprovider.AdminAddUserToGroupOutput{}, nil
				},
				func(ctx context.Context, group models.Group, userId string) (*models.UsersList, *models.ErrorResponse) {
					return &models.UsersList{}, nil
				},
				func(userInput *cognitoidentityprovider.AdminRemoveUserFromGroupInput) (*cognitoidentityprovider.AdminRemoveUserFromGroupOutput, error) {
					return &cognitoidentityprovider.AdminRemoveUserFromGroupOutput{}, nil
				},
				func(successResponse *models.SuccessResponse, errorResponse *models.ErrorResponse) {
					So(successResponse, ShouldBeNil)
					So(errorResponse, ShouldNotBeNil)
					So(errorResponse.Status, ShouldEqual, http.StatusInternalServerError)

				},
			},
		}

		for _, tt := range GetGroupTest {
			Convey(tt.description, func() {
				m.GetGroupFunc = tt.mock_getGroupfunc
				m.ListUsersInGroupFunc = tt.mock_listUsersInGroupfunc
				m.SetGroupUsersfunc = tt.mock_setGroupUsersfunc
				m.AddUserToGroupfunc = tt.mockAddUserToGroupFunction
				m.AdminAddUserToGroupFunc = tt.mock_addUserToGroupfunc
				m.RemoveUserFromGroupfunc = tt.mockRemoveUserToGroupFunction
				m.AdminRemoveUserFromGroupFunc = tt.mock_removeUserToGroupFunction
				postBody := tt.postbody
				body, err := json.Marshal(postBody)
				So(err, ShouldBeNil)
				r := httptest.NewRequest(http.MethodPut, addUserToGroupEndPoint, bytes.NewReader(body))
				urlVars := map[string]string{
					"id": "efgh5678",
				}
				r = mux.SetURLVars(r, urlVars)
				successResponse, errorResponse := api.SetGroupUsersHandler(ctx, w, r)
				tt.assertions(successResponse, errorResponse)
			})
		}
	})
}

func TestSetGroupUsers(t *testing.T) {
	api, _, m := apiSetup()

	Convey("Get group -check expected responses", t, func() {

		GetGroupTest := []struct {
			description                    string
			mockAddUserToGroupFunction     func(ctx context.Context, group models.Group, userId string) (*models.UsersList, *models.ErrorResponse)
			mock_addUserToGroupfunc        func(userInput *cognitoidentityprovider.AdminAddUserToGroupInput) (*cognitoidentityprovider.AdminAddUserToGroupOutput, error)
			mockRemoveUserToGroupFunction  func(ctx context.Context, group models.Group, userId string) (*models.UsersList, *models.ErrorResponse)
			mock_removeUserToGroupFunction func(userInput *cognitoidentityprovider.AdminRemoveUserFromGroupInput) (*cognitoidentityprovider.AdminRemoveUserFromGroupOutput, error)
			mock_listUsersInGroupfunc      func(input *cognitoidentityprovider.ListUsersInGroupInput) (*cognitoidentityprovider.ListUsersInGroupOutput, error)
			group                          models.Group
			users                          models.UsersList
			assertions                     func(successResponse *models.UsersList, errorResponse *models.ErrorResponse)
		}{
			{
				"200 response from Cognito  with input and output",
				func(ctx context.Context, group models.Group, userId string) (*models.UsersList, *models.ErrorResponse) {
					return &models.UsersList{
							Users: []models.UserParams{{ID: "user_1"}},
							Count: 1,
						},
						nil
				},
				func(userInput *cognitoidentityprovider.AdminAddUserToGroupInput) (*cognitoidentityprovider.AdminAddUserToGroupOutput, error) {
					return &cognitoidentityprovider.AdminAddUserToGroupOutput{}, nil
				},
				func(ctx context.Context, group models.Group, userId string) (*models.UsersList, *models.ErrorResponse) {
					return &models.UsersList{}, nil
				},
				func(userInput *cognitoidentityprovider.AdminRemoveUserFromGroupInput) (*cognitoidentityprovider.AdminRemoveUserFromGroupOutput, error) {
					return &cognitoidentityprovider.AdminRemoveUserFromGroupOutput{}, nil
				},
				func(input *cognitoidentityprovider.ListUsersInGroupInput) (*cognitoidentityprovider.ListUsersInGroupOutput, error) {
					return &cognitoidentityprovider.ListUsersInGroupOutput{
						Users: []*cognitoidentityprovider.UserType{
							{
								Enabled:    aws.Bool(true),
								UserStatus: aws.String("CONFIRMED"),
								Username:   aws.String("user_3"),
							},
							{
								Enabled:    aws.Bool(true),
								UserStatus: aws.String("CONFIRMED"),
								Username:   aws.String("user_4"),
							},
						},
					}, nil
				},
				models.Group{
					ID: "test-group",
				},
				models.UsersList{
					Users: []models.UserParams{{ID: "user_1"}},
					Count: 1,
				},
				func(successResponse *models.UsersList, errorResponse *models.ErrorResponse) {
					So(successResponse, ShouldNotBeNil)
				},
			},
			{
				"404 response from Cognito ListUsers",
				func(ctx context.Context, group models.Group, userId string) (*models.UsersList, *models.ErrorResponse) {
					return &models.UsersList{
							Users: []models.UserParams{{ID: "user_1"}},
							Count: 1,
						},
						nil
				},
				func(userInput *cognitoidentityprovider.AdminAddUserToGroupInput) (*cognitoidentityprovider.AdminAddUserToGroupOutput, error) {
					return &cognitoidentityprovider.AdminAddUserToGroupOutput{}, nil
				},
				func(ctx context.Context, group models.Group, userId string) (*models.UsersList, *models.ErrorResponse) {
					return &models.UsersList{}, nil
				},
				func(userInput *cognitoidentityprovider.AdminRemoveUserFromGroupInput) (*cognitoidentityprovider.AdminRemoveUserFromGroupOutput, error) {
					return &cognitoidentityprovider.AdminRemoveUserFromGroupOutput{}, nil
				},
				func(input *cognitoidentityprovider.ListUsersInGroupInput) (*cognitoidentityprovider.ListUsersInGroupOutput, error) {
					var groupNotFoundException cognitoidentityprovider.ResourceNotFoundException
					groupNotFoundException.Message_ = &groupNotFoundDescription
					return nil, &groupNotFoundException
				},
				models.Group{
					ID: "test-group",
				},
				models.UsersList{
					Users: []models.UserParams{{ID: "user_1"}},
					Count: 1,
				},
				func(successResponse *models.UsersList, errorResponse *models.ErrorResponse) {
					So(errorResponse.Status, ShouldNotBeNil)
					So(errorResponse.Status, ShouldEqual, http.StatusBadRequest)
					castErr := errorResponse.Errors[0].(*models.Error)
					So(castErr.Code, ShouldEqual, models.NotFoundError)
					So(castErr.Description, ShouldEqual, groupNotFoundDescription)
					So(successResponse, ShouldBeNil)
				},
			},
			{
				"500 response from Cognito listUsers ",
				func(ctx context.Context, group models.Group, userId string) (*models.UsersList, *models.ErrorResponse) {
					return &models.UsersList{
							Users: []models.UserParams{{ID: "user_1"}},
							Count: 1,
						},
						nil
				},
				func(userInput *cognitoidentityprovider.AdminAddUserToGroupInput) (*cognitoidentityprovider.AdminAddUserToGroupOutput, error) {
					return &cognitoidentityprovider.AdminAddUserToGroupOutput{}, nil
				},
				func(ctx context.Context, group models.Group, userId string) (*models.UsersList, *models.ErrorResponse) {
					return &models.UsersList{}, nil
				},
				func(userInput *cognitoidentityprovider.AdminRemoveUserFromGroupInput) (*cognitoidentityprovider.AdminRemoveUserFromGroupOutput, error) {
					return &cognitoidentityprovider.AdminRemoveUserFromGroupOutput{}, nil
				},
				func(input *cognitoidentityprovider.ListUsersInGroupInput) (*cognitoidentityprovider.ListUsersInGroupOutput, error) {
					awsErrCode := "InternalErrorException"
					awsErrMessage := internalErrorDescription
					awsOrigErr := errors.New(awsErrCode)
					awsErr := awserr.New(awsErrCode, awsErrMessage, awsOrigErr)
					return nil, awsErr
				},
				models.Group{
					ID: "test-group",
				},
				models.UsersList{
					Users: []models.UserParams{{ID: "user_1"}},
					Count: 1,
				},
				func(successResponse *models.UsersList, errorResponse *models.ErrorResponse) {
					So(errorResponse.Status, ShouldNotBeNil)
					So(errorResponse.Status, ShouldEqual, http.StatusInternalServerError)
					castErr := errorResponse.Errors[0].(*models.Error)
					So(castErr.Code, ShouldEqual, models.InternalError)
					So(castErr.Description, ShouldEqual, internalErrorDescription)
					So(successResponse, ShouldBeNil)
				},
			},
		}

		for _, tt := range GetGroupTest {
			Convey(tt.description, func() {
				m.AddUserToGroupfunc = tt.mockAddUserToGroupFunction
				m.AdminAddUserToGroupFunc = tt.mock_addUserToGroupfunc
				m.RemoveUserFromGroupfunc = tt.mockRemoveUserToGroupFunction
				m.AdminRemoveUserFromGroupFunc = tt.mock_removeUserToGroupFunction
				m.ListUsersInGroupFunc = tt.mock_listUsersInGroupfunc
				successResponse, errorResponse := api.SetGroupUsers(ctx, tt.group, tt.users)
				tt.assertions(successResponse, errorResponse)
			})
		}
	})
}

func TestRemoveUserFromGroup(t *testing.T) {
	var (
		userId = "abcd1234"
	)
	api, _, m := apiSetup()
	getGroupData := models.Group{
		ID: "123456789",
	}

	Convey("Remove a user from a group - check expected responses", t, func() {
		RemoveUsersTests := []struct {
			description                   string
			mockRemoveUserToGroupFunction func(userInput *cognitoidentityprovider.AdminRemoveUserFromGroupInput) (*cognitoidentityprovider.AdminRemoveUserFromGroupOutput, error)
			mock_listUsersInGroupfunc     func(input *cognitoidentityprovider.ListUsersInGroupInput) (*cognitoidentityprovider.ListUsersInGroupOutput, error)
			assertions                    func(successResponse *models.UsersList, errorResponse error)
		}{
			{
				"200 response - user removed from group",
				func(userInput *cognitoidentityprovider.AdminRemoveUserFromGroupInput) (*cognitoidentityprovider.AdminRemoveUserFromGroupOutput, error) {
					return &cognitoidentityprovider.AdminRemoveUserFromGroupOutput{}, nil
				},
				func(input *cognitoidentityprovider.ListUsersInGroupInput) (*cognitoidentityprovider.ListUsersInGroupOutput, error) {
					return &cognitoidentityprovider.ListUsersInGroupOutput{
						Users: []*cognitoidentityprovider.UserType{
							{
								Enabled:    aws.Bool(true),
								UserStatus: aws.String("CONFIRMED"),
								Username:   aws.String("user_3"),
							},
							{
								Enabled:    aws.Bool(true),
								UserStatus: aws.String("CONFIRMED"),
								Username:   aws.String("user_4"),
							},
						},
					}, nil
				},
				func(successResponse *models.UsersList, errorResponse error) {
					So(successResponse, ShouldNotBeNil)
					So(errorResponse, ShouldBeNil)
				},
			},
			{
				"Cognito 400 response - user not found",
				func(userInput *cognitoidentityprovider.AdminRemoveUserFromGroupInput) (*cognitoidentityprovider.AdminRemoveUserFromGroupOutput, error) {
					var userNotFoundException cognitoidentityprovider.UserNotFoundException
					userNotFoundException.Message_ = &userNotFoundDescription
					return nil, &userNotFoundException
				},
				func(input *cognitoidentityprovider.ListUsersInGroupInput) (*cognitoidentityprovider.ListUsersInGroupOutput, error) {
					return &cognitoidentityprovider.ListUsersInGroupOutput{
						Users: []*cognitoidentityprovider.UserType{
							{
								Enabled:    aws.Bool(true),
								UserStatus: aws.String("CONFIRMED"),
								Username:   aws.String("user_3"),
							},
							{
								Enabled:    aws.Bool(true),
								UserStatus: aws.String("CONFIRMED"),
								Username:   aws.String("user_4"),
							},
						},
					}, nil
				},
				func(successResponse *models.UsersList, errorResponse error) {
					So(successResponse, ShouldBeNil)
					castErr := errorResponse.(*cognitoidentityprovider.UserNotFoundException)
					So(*castErr.Message_, ShouldResemble, "user not found")
				},
			},
			{
				"Cognito 404 response - group not found",
				func(userInput *cognitoidentityprovider.AdminRemoveUserFromGroupInput) (*cognitoidentityprovider.AdminRemoveUserFromGroupOutput, error) {
					var groupNotFoundException cognitoidentityprovider.ResourceNotFoundException
					groupNotFoundException.Message_ = &groupNotFoundDescription
					return nil, &groupNotFoundException
				},
				func(input *cognitoidentityprovider.ListUsersInGroupInput) (*cognitoidentityprovider.ListUsersInGroupOutput, error) {
					return &cognitoidentityprovider.ListUsersInGroupOutput{
						Users: []*cognitoidentityprovider.UserType{
							{
								Enabled:    aws.Bool(true),
								UserStatus: aws.String("CONFIRMED"),
								Username:   aws.String("user_3"),
							},
							{
								Enabled:    aws.Bool(true),
								UserStatus: aws.String("CONFIRMED"),
								Username:   aws.String("user_4"),
							},
						},
					}, nil
				},
				func(successResponse *models.UsersList, errorResponse error) {
					So(successResponse, ShouldBeNil)
					castErr := errorResponse.(*cognitoidentityprovider.ResourceNotFoundException)
					So(*castErr.Message_, ShouldResemble, "group not found")
				},
			},
			{
				"Cognito 500 response - internal error",
				func(userInput *cognitoidentityprovider.AdminRemoveUserFromGroupInput) (*cognitoidentityprovider.AdminRemoveUserFromGroupOutput, error) {
					var internalError cognitoidentityprovider.InternalErrorException
					internalError.Message_ = &internalErrorDescription
					return nil, &internalError
				},
				func(input *cognitoidentityprovider.ListUsersInGroupInput) (*cognitoidentityprovider.ListUsersInGroupOutput, error) {
					return &cognitoidentityprovider.ListUsersInGroupOutput{
						Users: []*cognitoidentityprovider.UserType{
							{
								Enabled:    aws.Bool(true),
								UserStatus: aws.String("CONFIRMED"),
								Username:   aws.String("user_3"),
							},
							{
								Enabled:    aws.Bool(true),
								UserStatus: aws.String("CONFIRMED"),
								Username:   aws.String("user_4"),
							},
						},
					}, nil
				},
				func(successResponse *models.UsersList, errorResponse error) {
					So(successResponse, ShouldBeNil)
					castErr := errorResponse.(*cognitoidentityprovider.InternalErrorException)
					So(*castErr.Message_, ShouldResemble, "internal error")
				},
			},
			{
				"Cognito 404 response - listUsers group not found",
				func(userInput *cognitoidentityprovider.AdminRemoveUserFromGroupInput) (*cognitoidentityprovider.AdminRemoveUserFromGroupOutput, error) {
					return &cognitoidentityprovider.AdminRemoveUserFromGroupOutput{}, nil
				},
				func(input *cognitoidentityprovider.ListUsersInGroupInput) (*cognitoidentityprovider.ListUsersInGroupOutput, error) {
					var groupNotFoundException cognitoidentityprovider.ResourceNotFoundException
					groupNotFoundException.Message_ = &groupNotFoundDescription
					return nil, &groupNotFoundException
				},
				func(successResponse *models.UsersList, errorResponse error) {
					So(successResponse, ShouldBeNil)
					castErr := errorResponse.(*cognitoidentityprovider.ResourceNotFoundException)
					So(*castErr.Message_, ShouldResemble, "group not found")
				},
			},
			{
				"Cognito 500 response - listUsers internal error",
				func(userInput *cognitoidentityprovider.AdminRemoveUserFromGroupInput) (*cognitoidentityprovider.AdminRemoveUserFromGroupOutput, error) {
					return &cognitoidentityprovider.AdminRemoveUserFromGroupOutput{}, nil
				},
				func(input *cognitoidentityprovider.ListUsersInGroupInput) (*cognitoidentityprovider.ListUsersInGroupOutput, error) {
					var internalErrorException cognitoidentityprovider.InternalErrorException
					internalErrorException.Message_ = &internalErrorDescription
					return nil, &internalErrorException
				},
				func(successResponse *models.UsersList, errorResponse error) {
					So(successResponse, ShouldBeNil)
					castErr := errorResponse.(*cognitoidentityprovider.InternalErrorException)
					So(*castErr.Message_, ShouldResemble, "internal error")
				},
			},
		}
		for _, tt := range RemoveUsersTests {
			Convey(tt.description, func() {
				m.AdminRemoveUserFromGroupFunc = tt.mockRemoveUserToGroupFunction
				m.ListUsersInGroupFunc = tt.mock_listUsersInGroupfunc
				successResponse, errorResponse := api.RemoveUserFromGroup(ctx, getGroupData, userId)
				tt.assertions(successResponse, errorResponse)
			})
		}
	})
}

func TestAddUserToGroup(t *testing.T) {

	var (
		userId = "abcd1234"
	)
	api, _, m := apiSetup()
	getGroupData := models.Group{
		ID: "123456789",
	}

	Convey("Remove a user from a group - check expected responses", t, func() {
		RemoveUsersTests := []struct {
			description               string
			mock_addUserToGroupfunc   func(userInput *cognitoidentityprovider.AdminAddUserToGroupInput) (*cognitoidentityprovider.AdminAddUserToGroupOutput, error)
			mock_listUsersInGroupfunc func(input *cognitoidentityprovider.ListUsersInGroupInput) (*cognitoidentityprovider.ListUsersInGroupOutput, error)
			assertions                func(successResponse *models.UsersList, errorResponse error)
		}{
			{
				"200 response - user removed from group",
				func(userInput *cognitoidentityprovider.AdminAddUserToGroupInput) (*cognitoidentityprovider.AdminAddUserToGroupOutput, error) {
					return &cognitoidentityprovider.AdminAddUserToGroupOutput{}, nil
				},
				func(input *cognitoidentityprovider.ListUsersInGroupInput) (*cognitoidentityprovider.ListUsersInGroupOutput, error) {
					return &cognitoidentityprovider.ListUsersInGroupOutput{
						Users: []*cognitoidentityprovider.UserType{
							{
								Enabled:    aws.Bool(true),
								UserStatus: aws.String("CONFIRMED"),
								Username:   aws.String("user_3"),
							},
							{
								Enabled:    aws.Bool(true),
								UserStatus: aws.String("CONFIRMED"),
								Username:   aws.String("user_4"),
							},
						},
					}, nil
				},
				func(successResponse *models.UsersList, errorResponse error) {
					So(successResponse, ShouldNotBeNil)
					So(errorResponse, ShouldBeNil)
				},
			},
			{
				"Cognito 400 response - user not found",
				func(userInput *cognitoidentityprovider.AdminAddUserToGroupInput) (*cognitoidentityprovider.AdminAddUserToGroupOutput, error) {
					var userNotFoundException cognitoidentityprovider.UserNotFoundException
					userNotFoundException.Message_ = &userNotFoundDescription
					return nil, &userNotFoundException
				},
				func(input *cognitoidentityprovider.ListUsersInGroupInput) (*cognitoidentityprovider.ListUsersInGroupOutput, error) {
					return &cognitoidentityprovider.ListUsersInGroupOutput{
						Users: []*cognitoidentityprovider.UserType{
							{
								Enabled:    aws.Bool(true),
								UserStatus: aws.String("CONFIRMED"),
								Username:   aws.String("user_3"),
							},
							{
								Enabled:    aws.Bool(true),
								UserStatus: aws.String("CONFIRMED"),
								Username:   aws.String("user_4"),
							},
						},
					}, nil
				},
				func(successResponse *models.UsersList, errorResponse error) {
					So(successResponse, ShouldBeNil)

				},
			},
			{
				"Cognito 404 response - group not found",
				func(userInput *cognitoidentityprovider.AdminAddUserToGroupInput) (*cognitoidentityprovider.AdminAddUserToGroupOutput, error) {
					var groupNotFoundException cognitoidentityprovider.ResourceNotFoundException
					groupNotFoundException.Message_ = &groupNotFoundDescription
					return nil, &groupNotFoundException
				},
				func(input *cognitoidentityprovider.ListUsersInGroupInput) (*cognitoidentityprovider.ListUsersInGroupOutput, error) {
					return &cognitoidentityprovider.ListUsersInGroupOutput{
						Users: []*cognitoidentityprovider.UserType{
							{
								Enabled:    aws.Bool(true),
								UserStatus: aws.String("CONFIRMED"),
								Username:   aws.String("user_3"),
							},
							{
								Enabled:    aws.Bool(true),
								UserStatus: aws.String("CONFIRMED"),
								Username:   aws.String("user_4"),
							},
						},
					}, nil
				},
				func(successResponse *models.UsersList, errorResponse error) {
					So(successResponse, ShouldBeNil)
					castErr := errorResponse.(*cognitoidentityprovider.ResourceNotFoundException)
					So(*castErr.Message_, ShouldResemble, "group not found")
				},
			},
			{
				"Cognito 500 response - internal error",
				func(userInput *cognitoidentityprovider.AdminAddUserToGroupInput) (*cognitoidentityprovider.AdminAddUserToGroupOutput, error) {
					var internalError cognitoidentityprovider.InternalErrorException
					internalError.Message_ = &internalErrorDescription
					return nil, &internalError
				},
				func(input *cognitoidentityprovider.ListUsersInGroupInput) (*cognitoidentityprovider.ListUsersInGroupOutput, error) {
					return &cognitoidentityprovider.ListUsersInGroupOutput{
						Users: []*cognitoidentityprovider.UserType{
							{
								Enabled:    aws.Bool(true),
								UserStatus: aws.String("CONFIRMED"),
								Username:   aws.String("user_3"),
							},
							{
								Enabled:    aws.Bool(true),
								UserStatus: aws.String("CONFIRMED"),
								Username:   aws.String("user_4"),
							},
						},
					}, nil
				},
				func(successResponse *models.UsersList, errorResponse error) {
					So(successResponse, ShouldBeNil)
					castErr := errorResponse.(*cognitoidentityprovider.InternalErrorException)
					So(*castErr.Message_, ShouldResemble, "internal error")
				},
			},
			{
				"Cognito 404 response - listUsers group not found",
				func(userInput *cognitoidentityprovider.AdminAddUserToGroupInput) (*cognitoidentityprovider.AdminAddUserToGroupOutput, error) {
					return &cognitoidentityprovider.AdminAddUserToGroupOutput{}, nil
				},
				func(input *cognitoidentityprovider.ListUsersInGroupInput) (*cognitoidentityprovider.ListUsersInGroupOutput, error) {
					var groupNotFoundException cognitoidentityprovider.ResourceNotFoundException
					groupNotFoundException.Message_ = &groupNotFoundDescription
					return nil, &groupNotFoundException
				},
				func(successResponse *models.UsersList, errorResponse error) {
					So(successResponse, ShouldBeNil)
					castErr := errorResponse.(*cognitoidentityprovider.ResourceNotFoundException)
					So(*castErr.Message_, ShouldResemble, "group not found")
				},
			},
			{
				"Cognito 500 response - listUsers internal error",
				func(userInput *cognitoidentityprovider.AdminAddUserToGroupInput) (*cognitoidentityprovider.AdminAddUserToGroupOutput, error) {
					return &cognitoidentityprovider.AdminAddUserToGroupOutput{}, nil
				},
				func(input *cognitoidentityprovider.ListUsersInGroupInput) (*cognitoidentityprovider.ListUsersInGroupOutput, error) {
					var internalErrorException cognitoidentityprovider.InternalErrorException
					internalErrorException.Message_ = &internalErrorDescription
					return nil, &internalErrorException
				},
				func(successResponse *models.UsersList, errorResponse error) {
					So(successResponse, ShouldBeNil)
					castErr := errorResponse.(*cognitoidentityprovider.InternalErrorException)
					So(*castErr.Message_, ShouldResemble, "internal error")
				},
			},
		}

		for _, tt := range RemoveUsersTests {
			Convey(tt.description, func() {
				m.AdminAddUserToGroupFunc = tt.mock_addUserToGroupfunc
				m.ListUsersInGroupFunc = tt.mock_listUsersInGroupfunc
				successResponse, errorResponse := api.AddUserToGroup(ctx, getGroupData, userId)
				tt.assertions(successResponse, errorResponse)
			})
		}
	})
}

<<<<<<< HEAD
}

func TestSortGroups(t *testing.T) {
	Convey("Given a list of groups and a sort order", t, func() {

		groupA := "A Group"
		groupB := "B Group"
		groupC := "C Group"
		groups := []*cognitoidentityprovider.GroupType{
			{GroupName: &groupB},
			{GroupName: &groupC},
			{GroupName: &groupA},
		}
		Convey("When sorting by name in ascending order", func() {
			sortGroups(groups, "name:asc")
			Convey("The groups should be sorted in ascending order", func() {
				So(*groups[0].GroupName, ShouldEqual, "A Group")
				So(*groups[1].GroupName, ShouldEqual, "B Group")
				So(*groups[2].GroupName, ShouldEqual, "C Group")
			})
		})
		Convey("When sorting by name in descending order", func() {
			sortGroups(groups, "name:desc")
			Convey("The groups should be sorted in descending order", func() {
				So(*groups[0].GroupName, ShouldEqual, "C Group")
				So(*groups[1].GroupName, ShouldEqual, "B Group")
				So(*groups[2].GroupName, ShouldEqual, "A Group")
			})
		})
		Convey("When sorting with an invalid sortBy parameter", func() {
			sortGroups(groups, "non:sense")
			Convey("The groups should remain unsorted", func() {
				So(*groups[0].GroupName, ShouldEqual, "B Group")
				So(*groups[1].GroupName, ShouldEqual, "C Group")
				So(*groups[2].GroupName, ShouldEqual, "A Group")
			})
		})
		Convey("When sorting with an invalid asc or desc", func() {
			sortGroups(groups, "name:xyz")
			Convey("The groups should remain unsorted", func() {
				So(*groups[0].GroupName, ShouldEqual, "B Group")
				So(*groups[1].GroupName, ShouldEqual, "C Group")
				So(*groups[2].GroupName, ShouldEqual, "A Group")
			})
		})
		Convey("When sorting with an empty sort order", func() {
			sortGroups(groups, "")
			Convey("The groups should remain unsorted", func() {
				So(*groups[0].GroupName, ShouldEqual, "B Group")
				So(*groups[1].GroupName, ShouldEqual, "C Group")
				So(*groups[2].GroupName, ShouldEqual, "A Group")
			})
		})
	})
=======
func TestListGroupsUsersHandler(t *testing.T) {
	api, w, m := apiSetup()
	Convey("Check results for json", t, func() {
		listGroupsUsers := []struct {
			description          string
			listUsersInGroupFunc func(input *cognitoidentityprovider.ListUsersInGroupInput) (
				*cognitoidentityprovider.ListUsersInGroupOutput, error)
			listGroupsFunc func(input *cognitoidentityprovider.ListGroupsInput) (
				*cognitoidentityprovider.ListGroupsOutput, error)
			assertions func(successResponse *models.SuccessResponse, errorResponse *models.ErrorResponse)
		}{
			{
				description: "empty group",
				listUsersInGroupFunc: func(input *cognitoidentityprovider.ListUsersInGroupInput) (
					*cognitoidentityprovider.ListUsersInGroupOutput, error) {
					l, _ := strconv.Atoi(string(*input.GroupName)[len(*input.GroupName)-1:])
					return listGroupsUsers(l), nil
				},
				listGroupsFunc: func(input *cognitoidentityprovider.ListGroupsInput) (
					*cognitoidentityprovider.ListGroupsOutput, error) {
					output := listGroups(0)
					return &output, nil
				},
				assertions: func(successResponse *models.SuccessResponse, errorResponse *models.ErrorResponse) {
					So(successResponse, ShouldNotBeNil)
					So(errorResponse, ShouldBeNil)
					So(successResponse.Status, ShouldEqual, http.StatusOK)
					So(successResponse.Headers, ShouldBeNil)
					So(isJson(successResponse, 0), ShouldBeTrue)
					So(isCSV(successResponse, 1), ShouldBeFalse)
				},
			},
			{
				description: "empty group no users",
				listUsersInGroupFunc: func(input *cognitoidentityprovider.ListUsersInGroupInput) (
					*cognitoidentityprovider.ListUsersInGroupOutput, error) {
					l, _ := strconv.Atoi(string(*input.GroupName)[len(*input.GroupName)-1:])
					return listGroupsUsers(l), nil
				},
				listGroupsFunc: func(input *cognitoidentityprovider.ListGroupsInput) (
					*cognitoidentityprovider.ListGroupsOutput, error) {
					output := listGroups(1)
					return &output, nil
				},
				assertions: func(successResponse *models.SuccessResponse, errorResponse *models.ErrorResponse) {
					So(successResponse, ShouldNotBeNil)
					So(errorResponse, ShouldBeNil)
					So(successResponse.Status, ShouldEqual, http.StatusOK)
					So(successResponse.Headers, ShouldBeNil)
					So(isJson(successResponse, 0), ShouldBeTrue)
					So(isCSV(successResponse, 1), ShouldBeFalse)
				},
			},
			{
				description: "json 1 group",
				listUsersInGroupFunc: func(input *cognitoidentityprovider.ListUsersInGroupInput) (
					*cognitoidentityprovider.ListUsersInGroupOutput, error) {
					return listGroupsUsers(1), nil
				},
				listGroupsFunc: func(input *cognitoidentityprovider.ListGroupsInput) (
					*cognitoidentityprovider.ListGroupsOutput, error) {
					output := listGroups(1)
					return &output, nil
				},
				assertions: func(successResponse *models.SuccessResponse, errorResponse *models.ErrorResponse) {
					So(successResponse, ShouldNotBeNil)
					So(errorResponse, ShouldBeNil)
					So(successResponse.Status, ShouldEqual, http.StatusOK)
					So(successResponse.Headers, ShouldBeNil)
					So(isJson(successResponse, 1), ShouldBeTrue)
					So(isCSV(successResponse, 1), ShouldBeFalse)
				},
			},
			{
				description: "json 3 group",
				listUsersInGroupFunc: func(input *cognitoidentityprovider.ListUsersInGroupInput) (
					*cognitoidentityprovider.ListUsersInGroupOutput, error) {
					return listGroupsUsers(3), nil
				},
				listGroupsFunc: func(input *cognitoidentityprovider.ListGroupsInput) (
					*cognitoidentityprovider.ListGroupsOutput, error) {
					output := listGroups(3)
					return &output, nil
				},
				assertions: func(successResponse *models.SuccessResponse, errorResponse *models.ErrorResponse) {
					So(successResponse, ShouldNotBeNil)
					So(errorResponse, ShouldBeNil)
					So(successResponse.Status, ShouldEqual, http.StatusOK)
					So(successResponse.Headers, ShouldBeNil)
					So(isJson(successResponse, 9), ShouldBeTrue)
					So(isCSV(successResponse, 1), ShouldBeFalse)
				},
			},
			{
				description: "json error getting groups",
				listUsersInGroupFunc: func(input *cognitoidentityprovider.ListUsersInGroupInput) (
					*cognitoidentityprovider.ListUsersInGroupOutput, error) {
					var exception cognitoidentityprovider.InternalErrorException
					exception.Message_ = &internalErrorDescription
					return nil, &exception
				},
				listGroupsFunc: func(input *cognitoidentityprovider.ListGroupsInput) (
					*cognitoidentityprovider.ListGroupsOutput, error) {
					output := listGroups(3)
					return &output, nil
				},
				assertions: func(successResponse *models.SuccessResponse, errorResponse *models.ErrorResponse) {
					So(successResponse, ShouldBeNil)
					So(errorResponse, ShouldNotBeNil)
					So(errorResponse.Status, ShouldEqual, http.StatusInternalServerError)
				},
			},
			{
				description: "json error getting group membership",
				listUsersInGroupFunc: func(input *cognitoidentityprovider.ListUsersInGroupInput) (
					*cognitoidentityprovider.ListUsersInGroupOutput, error) {
					return listGroupsUsers(3), nil
				},
				listGroupsFunc: func(input *cognitoidentityprovider.ListGroupsInput) (
					*cognitoidentityprovider.ListGroupsOutput, error) {
					var exception cognitoidentityprovider.InternalErrorException
					exception.Message_ = &internalErrorDescription
					return nil, &exception
				},
				assertions: func(successResponse *models.SuccessResponse, errorResponse *models.ErrorResponse) {
					So(successResponse, ShouldBeNil)
					So(errorResponse, ShouldNotBeNil)
					So(errorResponse.Status, ShouldEqual, http.StatusInternalServerError)
				},
			},
		}
		for _, tt := range listGroupsUsers {
			Convey(tt.description, func() {
				m.ListUsersInGroupFunc = tt.listUsersInGroupFunc
				m.ListGroupsFunc = tt.listGroupsFunc
				r := httptest.NewRequest(http.MethodGet, getGroupsReportEndPoint, nil)
				urlVars := map[string]string{
					"id": "efgh5678",
				}
				r = mux.SetURLVars(r, urlVars)
				successResponse, errorResponse := api.ListGroupsUsersHandler(ctx, w, r)
				tt.assertions(successResponse, errorResponse)
			})
		}
	})
	Convey("Check results for csv", t, func() {
		listGroupsUsers := []struct {
			description          string
			listUsersInGroupFunc func(input *cognitoidentityprovider.ListUsersInGroupInput) (
				*cognitoidentityprovider.ListUsersInGroupOutput, error)
			listGroupsFunc func(input *cognitoidentityprovider.ListGroupsInput) (
				*cognitoidentityprovider.ListGroupsOutput, error)
			assertions func(successResponse *models.SuccessResponse, errorResponse *models.ErrorResponse)
		}{
			{
				description: "empty group",
				listUsersInGroupFunc: func(input *cognitoidentityprovider.ListUsersInGroupInput) (
					*cognitoidentityprovider.ListUsersInGroupOutput, error) {
					l, _ := strconv.Atoi(string(*input.GroupName)[len(*input.GroupName)-1:])
					return listGroupsUsers(l), nil
				},
				listGroupsFunc: func(input *cognitoidentityprovider.ListGroupsInput) (
					*cognitoidentityprovider.ListGroupsOutput, error) {
					output := listGroups(0)
					return &output, nil
				},
				assertions: func(successResponse *models.SuccessResponse, errorResponse *models.ErrorResponse) {
					So(successResponse, ShouldNotBeNil)
					So(errorResponse, ShouldBeNil)
					So(successResponse.Status, ShouldEqual, http.StatusOK)
					So(successResponse.Headers, ShouldNotBeNil)
					So(successResponse.Headers["Content-type"], ShouldEqual, "text/csv")
					So(isJson(successResponse, 0), ShouldBeFalse)
					So(isCSV(successResponse, 2), ShouldBeTrue)
				},
			},
			{
				description: "1 group no users",
				listUsersInGroupFunc: func(input *cognitoidentityprovider.ListUsersInGroupInput) (
					*cognitoidentityprovider.ListUsersInGroupOutput, error) {
					l, _ := strconv.Atoi(string(*input.GroupName)[len(*input.GroupName)-1:])
					return listGroupsUsers(l), nil
				},
				listGroupsFunc: func(input *cognitoidentityprovider.ListGroupsInput) (
					*cognitoidentityprovider.ListGroupsOutput, error) {
					output := listGroups(1)
					return &output, nil
				},
				assertions: func(successResponse *models.SuccessResponse, errorResponse *models.ErrorResponse) {
					So(successResponse, ShouldNotBeNil)
					So(errorResponse, ShouldBeNil)
					So(successResponse.Status, ShouldEqual, http.StatusOK)
					So(successResponse.Headers, ShouldNotBeNil)
					So(successResponse.Headers["Content-type"], ShouldEqual, "text/csv")
					So(isJson(successResponse, 0), ShouldBeFalse)
					So(isCSV(successResponse, 2), ShouldBeTrue)
				},
			},
			{
				description: "csv 1 group 1 user",
				listUsersInGroupFunc: func(input *cognitoidentityprovider.ListUsersInGroupInput) (
					*cognitoidentityprovider.ListUsersInGroupOutput, error) {
					return listGroupsUsers(1), nil
				},
				listGroupsFunc: func(input *cognitoidentityprovider.ListGroupsInput) (
					*cognitoidentityprovider.ListGroupsOutput, error) {
					output := listGroups(1)
					return &output, nil
				},
				assertions: func(successResponse *models.SuccessResponse, errorResponse *models.ErrorResponse) {
					So(successResponse, ShouldNotBeNil)
					So(errorResponse, ShouldBeNil)
					So(successResponse.Status, ShouldEqual, http.StatusOK)
					So(successResponse.Headers, ShouldNotBeNil)
					So(successResponse.Headers["Content-type"], ShouldEqual, "text/csv")
					So(isJson(successResponse, 0), ShouldBeFalse)
					So(isCSV(successResponse, 3), ShouldBeTrue)
				},
			},
			{
				description: "json 3 group",
				listUsersInGroupFunc: func(input *cognitoidentityprovider.ListUsersInGroupInput) (
					*cognitoidentityprovider.ListUsersInGroupOutput, error) {
					return listGroupsUsers(3), nil
				},
				listGroupsFunc: func(input *cognitoidentityprovider.ListGroupsInput) (*cognitoidentityprovider.ListGroupsOutput, error) {
					output := listGroups(3)
					return &output, nil
				},
				assertions: func(successResponse *models.SuccessResponse, errorResponse *models.ErrorResponse) {
					So(successResponse, ShouldNotBeNil)
					So(errorResponse, ShouldBeNil)
					So(successResponse.Status, ShouldEqual, http.StatusOK)
					So(successResponse.Headers, ShouldNotBeNil)
					So(successResponse.Headers["Content-type"], ShouldEqual, "text/csv")
					So(isJson(successResponse, 0), ShouldBeFalse)
					So(isCSV(successResponse, 11), ShouldBeTrue)
				},
			},
		}
		for _, tt := range listGroupsUsers {
			Convey(tt.description, func() {
				m.ListUsersInGroupFunc = tt.listUsersInGroupFunc
				m.ListGroupsFunc = tt.listGroupsFunc
				r := httptest.NewRequest(http.MethodGet, getGroupsReportEndPoint, nil)
				r.Header.Set("Accept", "text/csv")
				urlVars := map[string]string{
					"id": "efgh5678",
				}
				r = mux.SetURLVars(r, urlVars)
				successResponse, errorResponse := api.ListGroupsUsersHandler(ctx, w, r)
				tt.assertions(successResponse, errorResponse)
			})
		}
	})
	Convey("Check results for csv", t, func() {
		listGroupsUsers := []struct {
			description          string
			listUsersInGroupFunc func(input *cognitoidentityprovider.ListUsersInGroupInput) (
				*cognitoidentityprovider.ListUsersInGroupOutput, error)
			listGroupsFunc func(input *cognitoidentityprovider.ListGroupsInput) (
				*cognitoidentityprovider.ListGroupsOutput, error)
			assertions func(successResponse *models.SuccessResponse, errorResponse *models.ErrorResponse)
		}{
			{
				description: "empty group",
				listUsersInGroupFunc: func(input *cognitoidentityprovider.ListUsersInGroupInput) (
					*cognitoidentityprovider.ListUsersInGroupOutput, error) {
					l, _ := strconv.Atoi(string(*input.GroupName)[len(*input.GroupName)-1:])
					return listGroupsUsers(l), nil
				},
				listGroupsFunc: func(input *cognitoidentityprovider.ListGroupsInput) (
					*cognitoidentityprovider.ListGroupsOutput, error) {
					output := listGroups(0)
					return &output, nil
				},
				assertions: func(successResponse *models.SuccessResponse, errorResponse *models.ErrorResponse) {
					So(successResponse, ShouldNotBeNil)
					So(errorResponse, ShouldBeNil)
					So(successResponse.Status, ShouldEqual, http.StatusOK)
					So(isJson(successResponse, 0), ShouldBeFalse)
					So(isCSV(successResponse, 2), ShouldBeTrue)
				},
			},
			{
				description: "1 group no users",
				listUsersInGroupFunc: func(input *cognitoidentityprovider.ListUsersInGroupInput) (
					*cognitoidentityprovider.ListUsersInGroupOutput, error) {
					l, _ := strconv.Atoi(string(*input.GroupName)[len(*input.GroupName)-1:])
					return listGroupsUsers(l), nil
				},
				listGroupsFunc: func(input *cognitoidentityprovider.ListGroupsInput) (
					*cognitoidentityprovider.ListGroupsOutput, error) {
					output := listGroups(1)
					return &output, nil
				},
				assertions: func(successResponse *models.SuccessResponse, errorResponse *models.ErrorResponse) {
					So(successResponse, ShouldNotBeNil)
					So(errorResponse, ShouldBeNil)
					So(successResponse.Status, ShouldEqual, http.StatusOK)
					So(isJson(successResponse, 0), ShouldBeFalse)
					So(isCSV(successResponse, 2), ShouldBeTrue)
				},
			},
			{
				description: "json 1 group 1 user",
				listUsersInGroupFunc: func(input *cognitoidentityprovider.ListUsersInGroupInput) (
					*cognitoidentityprovider.ListUsersInGroupOutput, error) {
					return listGroupsUsers(1), nil
				},
				listGroupsFunc: func(input *cognitoidentityprovider.ListGroupsInput) (
					*cognitoidentityprovider.ListGroupsOutput, error) {
					output := listGroups(1)
					return &output, nil
				},
				assertions: func(successResponse *models.SuccessResponse, errorResponse *models.ErrorResponse) {
					So(successResponse, ShouldNotBeNil)
					So(errorResponse, ShouldBeNil)
					So(successResponse.Status, ShouldEqual, http.StatusOK)
					So(isJson(successResponse, 0), ShouldBeFalse)
					So(isCSV(successResponse, 3), ShouldBeTrue)
				},
			},
			{
				description: "json 3 group",
				listUsersInGroupFunc: func(input *cognitoidentityprovider.ListUsersInGroupInput) (
					*cognitoidentityprovider.ListUsersInGroupOutput, error) {
					return listGroupsUsers(3), nil
				},
				listGroupsFunc: func(input *cognitoidentityprovider.ListGroupsInput) (
					*cognitoidentityprovider.ListGroupsOutput, error) {
					output := listGroups(3)
					return &output, nil
				},
				assertions: func(successResponse *models.SuccessResponse, errorResponse *models.ErrorResponse) {
					So(successResponse, ShouldNotBeNil)
					So(errorResponse, ShouldBeNil)
					So(successResponse.Status, ShouldEqual, http.StatusOK)
					So(isJson(successResponse, 0), ShouldBeFalse)
					So(isCSV(successResponse, 11), ShouldBeTrue)
				},
			},
		}
		for _, tt := range listGroupsUsers {
			Convey(tt.description, func() {
				m.ListUsersInGroupFunc = tt.listUsersInGroupFunc
				m.ListGroupsFunc = tt.listGroupsFunc
				r := httptest.NewRequest(http.MethodGet, getGroupsReportEndPoint, nil)
				r.Header.Set("Accept", "text/csv")
				urlVars := map[string]string{
					"id": "",
				}
				r = mux.SetURLVars(r, urlVars)
				successResponse, errorResponse := api.ListGroupsUsersHandler(ctx, w, r)
				tt.assertions(successResponse, errorResponse)
			})
		}
	})
}

// isCSV will test that there is more than one slice and a header row
func isCSV(successResponse *models.SuccessResponse, expectedLength int) bool {
	testOutCSV := string(successResponse.Body[:])
	stringSlice := strings.Split(testOutCSV, "\n")
	if len(stringSlice) > 1 && stringSlice[0] == "Group,User" && len(stringSlice) == expectedLength {
		return true
	}
	return false
}

// isJson test that can be unmarshal into the given structure
func isJson(successResponse *models.SuccessResponse, expectedLength int) bool {
	var testOutJSON []models.ListGroupUsersType
	jsonErr := json.Unmarshal(successResponse.Body, &testOutJSON)
	if expectedLength > 0 {
		if jsonErr == nil && len(testOutJSON) == expectedLength {
			return true
		}
	} else {
		if jsonErr == nil && testOutJSON != nil {
			return true
		}
	}
	return false
}

func TestGetTeamsReportLines(t *testing.T) {
	api, _, m := apiSetup()
	Convey("init", t, func() {
		listGroupsUsers := []struct {
			description           string
			groupsList            cognitoidentityprovider.ListGroupsOutput
			listUsersForGroupFunc func(usersInput *cognitoidentityprovider.ListUsersInGroupInput) (*cognitoidentityprovider.ListUsersInGroupOutput, error)
			assertions            func(Response []models.ListGroupUsersType, errorResponse error)
		}{
			{
				"200 response - no groups",
				listGroups(0),
				func(input *cognitoidentityprovider.ListUsersInGroupInput) (*cognitoidentityprovider.ListUsersInGroupOutput, error) {
					l, _ := strconv.Atoi(string(*input.GroupName)[len(*input.GroupName)-1:])
					return listGroupsUsers(l), nil
				},
				func(groupsUsersList []models.ListGroupUsersType, errorResponse error) {
					So(groupsUsersList, ShouldNotBeNil)
					So(errorResponse, ShouldBeNil)
				},
			},
			{
				"200 response - 1 groups",
				listGroups(1),
				func(input *cognitoidentityprovider.ListUsersInGroupInput) (*cognitoidentityprovider.ListUsersInGroupOutput, error) {
					l, _ := strconv.Atoi(string(*input.GroupName)[len(*input.GroupName)-1:])
					return listGroupsUsers(l + 1), nil
				},
				func(groupsUsersList []models.ListGroupUsersType, errorResponse error) {
					So(errorResponse, ShouldBeNil)
					So(groupsUsersList, ShouldNotBeNil)
					So(groupsUsersList, ShouldHaveLength, 1)
					So(groupsUsersList[0].GroupName, ShouldResemble, "group 0 description")
					So(groupsUsersList[0].UserEmail, ShouldResemble, "user_0.email@domain.test")
				},
			},
			{
				"200 response - 3 groups",
				listGroups(3),
				func(input *cognitoidentityprovider.ListUsersInGroupInput) (*cognitoidentityprovider.ListUsersInGroupOutput, error) {
					l, _ := strconv.Atoi(string(*input.GroupName)[len(*input.GroupName)-1:])
					return listGroupsUsers(l + 1), nil
				},
				func(groupsUsersList []models.ListGroupUsersType, errorResponse error) {
					So(errorResponse, ShouldBeNil)
					So(groupsUsersList, ShouldNotBeNil)
					So(groupsUsersList, ShouldHaveLength, 6)
					So(groupsUsersList[0].GroupName, ShouldResemble, "group 0 description")
					So(groupsUsersList[0].UserEmail, ShouldResemble, "user_0.email@domain.test")
					So(groupsUsersList[2].GroupName, ShouldResemble, "group 1 description")
					So(groupsUsersList[2].UserEmail, ShouldResemble, "user_1.email@domain.test")
					So(groupsUsersList[4].GroupName, ShouldResemble, "group 2 description")
					So(groupsUsersList[4].UserEmail, ShouldResemble, "user_1.email@domain.test")
					So(groupsUsersList[5].GroupName, ShouldResemble, "group 2 description")
					So(groupsUsersList[5].UserEmail, ShouldResemble, "user_2.email@domain.test")
				},
			},
		}
		for _, tt := range listGroupsUsers {
			Convey(tt.description, func() {
				m.ListUsersInGroupFunc = tt.listUsersForGroupFunc
				groupMembershipList, errorResponse := api.GetTeamsReportLines(&tt.groupsList)
				tt.assertions(*groupMembershipList, errorResponse)
			})
		}
	})
}

// listGroups func to mock cognitoidentityprovider.ListGroupsOutput for use in TestGetTeamsReportLines
func listGroups(noOfGroups int) cognitoidentityprovider.ListGroupsOutput {
	groupList := []*cognitoidentityprovider.GroupType{}
	for i := 0; i < noOfGroups; i++ {
		groupName := fmt.Sprintf("group_%d", i)
		groupDescription := fmt.Sprintf("group %d description", i)
		groups := cognitoidentityprovider.GroupType{
			Description: &groupDescription,
			GroupName:   &groupName,
		}
		groupList = append(groupList, &groups)
	}
	output := cognitoidentityprovider.ListGroupsOutput{
		Groups:    groupList,
		NextToken: nil,
	}
	return output
}

// listGroupsUsers func to mock cognitoidentityprovider.ListUsersInGroupOutput for use in TestGetTeamsReportLines
func listGroupsUsers(noOfUsers int) *cognitoidentityprovider.ListUsersInGroupOutput {
	userList := []*cognitoidentityprovider.UserType{}
	var (
		attributeEmail = "email"
	)

	for i := 0; i < noOfUsers; i++ {
		userAttributes := []*cognitoidentityprovider.AttributeType{}
		userName := fmt.Sprintf("user_%d", i)
		userEmail := userName + ".email@domain.test"
		userAttribute := cognitoidentityprovider.AttributeType{Name: &attributeEmail, Value: &userEmail}
		userAttributes = append(userAttributes, &userAttribute)
		userType := cognitoidentityprovider.UserType{
			Enabled:    aws.Bool(true),
			UserStatus: aws.String("CONFIRMED"),
			Username:   aws.String(userName),
			Attributes: userAttributes,
		}
		userList = append(userList, &userType)
	}

	return &cognitoidentityprovider.ListUsersInGroupOutput{
		NextToken: nil,
		Users:     userList,
	}
}

// listGroupsUsersMock func to mock []models.ListGroupUsersType for use in TestListGroupsUsersHandler
func listGroupsUsersMock(noOfGroups, noOfUsers int) ([]models.ListGroupUsersType, error) {
	var output []models.ListGroupUsersType

	groupsList := listGroups(noOfGroups)
	for _, g := range groupsList.Groups {
		userList := listGroupsUsers(noOfUsers)
		for _, user := range userList.Users {
			for _, attribute := range user.Attributes {
				if strings.ToLower(*attribute.Name) == "email" {
					output = append(output, models.ListGroupUsersType{
						GroupName: *g.Description,
						UserEmail: *attribute.Value,
					})
				}
			}
		}

	}
	return output, nil
>>>>>>> 3e43d595
}<|MERGE_RESOLUTION|>--- conflicted
+++ resolved
@@ -2341,7 +2341,527 @@
 	})
 }
 
-<<<<<<< HEAD
+func TestListGroupsUsersHandler(t *testing.T) {
+	api, w, m := apiSetup()
+	Convey("Check results for json", t, func() {
+		listGroupsUsers := []struct {
+			description          string
+			listUsersInGroupFunc func(input *cognitoidentityprovider.ListUsersInGroupInput) (
+				*cognitoidentityprovider.ListUsersInGroupOutput, error)
+			listGroupsFunc func(input *cognitoidentityprovider.ListGroupsInput) (
+				*cognitoidentityprovider.ListGroupsOutput, error)
+			assertions func(successResponse *models.SuccessResponse, errorResponse *models.ErrorResponse)
+		}{
+			{
+				description: "empty group",
+				listUsersInGroupFunc: func(input *cognitoidentityprovider.ListUsersInGroupInput) (
+					*cognitoidentityprovider.ListUsersInGroupOutput, error) {
+					l, _ := strconv.Atoi(string(*input.GroupName)[len(*input.GroupName)-1:])
+					return listGroupsUsers(l), nil
+				},
+				listGroupsFunc: func(input *cognitoidentityprovider.ListGroupsInput) (
+					*cognitoidentityprovider.ListGroupsOutput, error) {
+					output := listGroups(0)
+					return &output, nil
+				},
+				assertions: func(successResponse *models.SuccessResponse, errorResponse *models.ErrorResponse) {
+					So(successResponse, ShouldNotBeNil)
+					So(errorResponse, ShouldBeNil)
+					So(successResponse.Status, ShouldEqual, http.StatusOK)
+					So(successResponse.Headers, ShouldBeNil)
+					So(isJson(successResponse, 0), ShouldBeTrue)
+					So(isCSV(successResponse, 1), ShouldBeFalse)
+				},
+			},
+			{
+				description: "empty group no users",
+				listUsersInGroupFunc: func(input *cognitoidentityprovider.ListUsersInGroupInput) (
+					*cognitoidentityprovider.ListUsersInGroupOutput, error) {
+					l, _ := strconv.Atoi(string(*input.GroupName)[len(*input.GroupName)-1:])
+					return listGroupsUsers(l), nil
+				},
+				listGroupsFunc: func(input *cognitoidentityprovider.ListGroupsInput) (
+					*cognitoidentityprovider.ListGroupsOutput, error) {
+					output := listGroups(1)
+					return &output, nil
+				},
+				assertions: func(successResponse *models.SuccessResponse, errorResponse *models.ErrorResponse) {
+					So(successResponse, ShouldNotBeNil)
+					So(errorResponse, ShouldBeNil)
+					So(successResponse.Status, ShouldEqual, http.StatusOK)
+					So(successResponse.Headers, ShouldBeNil)
+					So(isJson(successResponse, 0), ShouldBeTrue)
+					So(isCSV(successResponse, 1), ShouldBeFalse)
+				},
+			},
+			{
+				description: "json 1 group",
+				listUsersInGroupFunc: func(input *cognitoidentityprovider.ListUsersInGroupInput) (
+					*cognitoidentityprovider.ListUsersInGroupOutput, error) {
+					return listGroupsUsers(1), nil
+				},
+				listGroupsFunc: func(input *cognitoidentityprovider.ListGroupsInput) (
+					*cognitoidentityprovider.ListGroupsOutput, error) {
+					output := listGroups(1)
+					return &output, nil
+				},
+				assertions: func(successResponse *models.SuccessResponse, errorResponse *models.ErrorResponse) {
+					So(successResponse, ShouldNotBeNil)
+					So(errorResponse, ShouldBeNil)
+					So(successResponse.Status, ShouldEqual, http.StatusOK)
+					So(successResponse.Headers, ShouldBeNil)
+					So(isJson(successResponse, 1), ShouldBeTrue)
+					So(isCSV(successResponse, 1), ShouldBeFalse)
+				},
+			},
+			{
+				description: "json 3 group",
+				listUsersInGroupFunc: func(input *cognitoidentityprovider.ListUsersInGroupInput) (
+					*cognitoidentityprovider.ListUsersInGroupOutput, error) {
+					return listGroupsUsers(3), nil
+				},
+				listGroupsFunc: func(input *cognitoidentityprovider.ListGroupsInput) (
+					*cognitoidentityprovider.ListGroupsOutput, error) {
+					output := listGroups(3)
+					return &output, nil
+				},
+				assertions: func(successResponse *models.SuccessResponse, errorResponse *models.ErrorResponse) {
+					So(successResponse, ShouldNotBeNil)
+					So(errorResponse, ShouldBeNil)
+					So(successResponse.Status, ShouldEqual, http.StatusOK)
+					So(successResponse.Headers, ShouldBeNil)
+					So(isJson(successResponse, 9), ShouldBeTrue)
+					So(isCSV(successResponse, 1), ShouldBeFalse)
+				},
+			},
+			{
+				description: "json error getting groups",
+				listUsersInGroupFunc: func(input *cognitoidentityprovider.ListUsersInGroupInput) (
+					*cognitoidentityprovider.ListUsersInGroupOutput, error) {
+					var exception cognitoidentityprovider.InternalErrorException
+					exception.Message_ = &internalErrorDescription
+					return nil, &exception
+				},
+				listGroupsFunc: func(input *cognitoidentityprovider.ListGroupsInput) (
+					*cognitoidentityprovider.ListGroupsOutput, error) {
+					output := listGroups(3)
+					return &output, nil
+				},
+				assertions: func(successResponse *models.SuccessResponse, errorResponse *models.ErrorResponse) {
+					So(successResponse, ShouldBeNil)
+					So(errorResponse, ShouldNotBeNil)
+					So(errorResponse.Status, ShouldEqual, http.StatusInternalServerError)
+				},
+			},
+			{
+				description: "json error getting group membership",
+				listUsersInGroupFunc: func(input *cognitoidentityprovider.ListUsersInGroupInput) (
+					*cognitoidentityprovider.ListUsersInGroupOutput, error) {
+					return listGroupsUsers(3), nil
+				},
+				listGroupsFunc: func(input *cognitoidentityprovider.ListGroupsInput) (
+					*cognitoidentityprovider.ListGroupsOutput, error) {
+					var exception cognitoidentityprovider.InternalErrorException
+					exception.Message_ = &internalErrorDescription
+					return nil, &exception
+				},
+				assertions: func(successResponse *models.SuccessResponse, errorResponse *models.ErrorResponse) {
+					So(successResponse, ShouldBeNil)
+					So(errorResponse, ShouldNotBeNil)
+					So(errorResponse.Status, ShouldEqual, http.StatusInternalServerError)
+				},
+			},
+		}
+		for _, tt := range listGroupsUsers {
+			Convey(tt.description, func() {
+				m.ListUsersInGroupFunc = tt.listUsersInGroupFunc
+				m.ListGroupsFunc = tt.listGroupsFunc
+				r := httptest.NewRequest(http.MethodGet, getGroupsReportEndPoint, nil)
+				urlVars := map[string]string{
+					"id": "efgh5678",
+				}
+				r = mux.SetURLVars(r, urlVars)
+				successResponse, errorResponse := api.ListGroupsUsersHandler(ctx, w, r)
+				tt.assertions(successResponse, errorResponse)
+			})
+		}
+	})
+	Convey("Check results for csv", t, func() {
+		listGroupsUsers := []struct {
+			description          string
+			listUsersInGroupFunc func(input *cognitoidentityprovider.ListUsersInGroupInput) (
+				*cognitoidentityprovider.ListUsersInGroupOutput, error)
+			listGroupsFunc func(input *cognitoidentityprovider.ListGroupsInput) (
+				*cognitoidentityprovider.ListGroupsOutput, error)
+			assertions func(successResponse *models.SuccessResponse, errorResponse *models.ErrorResponse)
+		}{
+			{
+				description: "empty group",
+				listUsersInGroupFunc: func(input *cognitoidentityprovider.ListUsersInGroupInput) (
+					*cognitoidentityprovider.ListUsersInGroupOutput, error) {
+					l, _ := strconv.Atoi(string(*input.GroupName)[len(*input.GroupName)-1:])
+					return listGroupsUsers(l), nil
+				},
+				listGroupsFunc: func(input *cognitoidentityprovider.ListGroupsInput) (
+					*cognitoidentityprovider.ListGroupsOutput, error) {
+					output := listGroups(0)
+					return &output, nil
+				},
+				assertions: func(successResponse *models.SuccessResponse, errorResponse *models.ErrorResponse) {
+					So(successResponse, ShouldNotBeNil)
+					So(errorResponse, ShouldBeNil)
+					So(successResponse.Status, ShouldEqual, http.StatusOK)
+					So(successResponse.Headers, ShouldNotBeNil)
+					So(successResponse.Headers["Content-type"], ShouldEqual, "text/csv")
+					So(isJson(successResponse, 0), ShouldBeFalse)
+					So(isCSV(successResponse, 2), ShouldBeTrue)
+				},
+			},
+			{
+				description: "1 group no users",
+				listUsersInGroupFunc: func(input *cognitoidentityprovider.ListUsersInGroupInput) (
+					*cognitoidentityprovider.ListUsersInGroupOutput, error) {
+					l, _ := strconv.Atoi(string(*input.GroupName)[len(*input.GroupName)-1:])
+					return listGroupsUsers(l), nil
+				},
+				listGroupsFunc: func(input *cognitoidentityprovider.ListGroupsInput) (
+					*cognitoidentityprovider.ListGroupsOutput, error) {
+					output := listGroups(1)
+					return &output, nil
+				},
+				assertions: func(successResponse *models.SuccessResponse, errorResponse *models.ErrorResponse) {
+					So(successResponse, ShouldNotBeNil)
+					So(errorResponse, ShouldBeNil)
+					So(successResponse.Status, ShouldEqual, http.StatusOK)
+					So(successResponse.Headers, ShouldNotBeNil)
+					So(successResponse.Headers["Content-type"], ShouldEqual, "text/csv")
+					So(isJson(successResponse, 0), ShouldBeFalse)
+					So(isCSV(successResponse, 2), ShouldBeTrue)
+				},
+			},
+			{
+				description: "csv 1 group 1 user",
+				listUsersInGroupFunc: func(input *cognitoidentityprovider.ListUsersInGroupInput) (
+					*cognitoidentityprovider.ListUsersInGroupOutput, error) {
+					return listGroupsUsers(1), nil
+				},
+				listGroupsFunc: func(input *cognitoidentityprovider.ListGroupsInput) (
+					*cognitoidentityprovider.ListGroupsOutput, error) {
+					output := listGroups(1)
+					return &output, nil
+				},
+				assertions: func(successResponse *models.SuccessResponse, errorResponse *models.ErrorResponse) {
+					So(successResponse, ShouldNotBeNil)
+					So(errorResponse, ShouldBeNil)
+					So(successResponse.Status, ShouldEqual, http.StatusOK)
+					So(successResponse.Headers, ShouldNotBeNil)
+					So(successResponse.Headers["Content-type"], ShouldEqual, "text/csv")
+					So(isJson(successResponse, 0), ShouldBeFalse)
+					So(isCSV(successResponse, 3), ShouldBeTrue)
+				},
+			},
+			{
+				description: "json 3 group",
+				listUsersInGroupFunc: func(input *cognitoidentityprovider.ListUsersInGroupInput) (
+					*cognitoidentityprovider.ListUsersInGroupOutput, error) {
+					return listGroupsUsers(3), nil
+				},
+				listGroupsFunc: func(input *cognitoidentityprovider.ListGroupsInput) (*cognitoidentityprovider.ListGroupsOutput, error) {
+					output := listGroups(3)
+					return &output, nil
+				},
+				assertions: func(successResponse *models.SuccessResponse, errorResponse *models.ErrorResponse) {
+					So(successResponse, ShouldNotBeNil)
+					So(errorResponse, ShouldBeNil)
+					So(successResponse.Status, ShouldEqual, http.StatusOK)
+					So(successResponse.Headers, ShouldNotBeNil)
+					So(successResponse.Headers["Content-type"], ShouldEqual, "text/csv")
+					So(isJson(successResponse, 0), ShouldBeFalse)
+					So(isCSV(successResponse, 11), ShouldBeTrue)
+				},
+			},
+		}
+		for _, tt := range listGroupsUsers {
+			Convey(tt.description, func() {
+				m.ListUsersInGroupFunc = tt.listUsersInGroupFunc
+				m.ListGroupsFunc = tt.listGroupsFunc
+				r := httptest.NewRequest(http.MethodGet, getGroupsReportEndPoint, nil)
+				r.Header.Set("Accept", "text/csv")
+				urlVars := map[string]string{
+					"id": "efgh5678",
+				}
+				r = mux.SetURLVars(r, urlVars)
+				successResponse, errorResponse := api.ListGroupsUsersHandler(ctx, w, r)
+				tt.assertions(successResponse, errorResponse)
+			})
+		}
+	})
+	Convey("Check results for csv", t, func() {
+		listGroupsUsers := []struct {
+			description          string
+			listUsersInGroupFunc func(input *cognitoidentityprovider.ListUsersInGroupInput) (
+				*cognitoidentityprovider.ListUsersInGroupOutput, error)
+			listGroupsFunc func(input *cognitoidentityprovider.ListGroupsInput) (
+				*cognitoidentityprovider.ListGroupsOutput, error)
+			assertions func(successResponse *models.SuccessResponse, errorResponse *models.ErrorResponse)
+		}{
+			{
+				description: "empty group",
+				listUsersInGroupFunc: func(input *cognitoidentityprovider.ListUsersInGroupInput) (
+					*cognitoidentityprovider.ListUsersInGroupOutput, error) {
+					l, _ := strconv.Atoi(string(*input.GroupName)[len(*input.GroupName)-1:])
+					return listGroupsUsers(l), nil
+				},
+				listGroupsFunc: func(input *cognitoidentityprovider.ListGroupsInput) (
+					*cognitoidentityprovider.ListGroupsOutput, error) {
+					output := listGroups(0)
+					return &output, nil
+				},
+				assertions: func(successResponse *models.SuccessResponse, errorResponse *models.ErrorResponse) {
+					So(successResponse, ShouldNotBeNil)
+					So(errorResponse, ShouldBeNil)
+					So(successResponse.Status, ShouldEqual, http.StatusOK)
+					So(isJson(successResponse, 0), ShouldBeFalse)
+					So(isCSV(successResponse, 2), ShouldBeTrue)
+				},
+			},
+			{
+				description: "1 group no users",
+				listUsersInGroupFunc: func(input *cognitoidentityprovider.ListUsersInGroupInput) (
+					*cognitoidentityprovider.ListUsersInGroupOutput, error) {
+					l, _ := strconv.Atoi(string(*input.GroupName)[len(*input.GroupName)-1:])
+					return listGroupsUsers(l), nil
+				},
+				listGroupsFunc: func(input *cognitoidentityprovider.ListGroupsInput) (
+					*cognitoidentityprovider.ListGroupsOutput, error) {
+					output := listGroups(1)
+					return &output, nil
+				},
+				assertions: func(successResponse *models.SuccessResponse, errorResponse *models.ErrorResponse) {
+					So(successResponse, ShouldNotBeNil)
+					So(errorResponse, ShouldBeNil)
+					So(successResponse.Status, ShouldEqual, http.StatusOK)
+					So(isJson(successResponse, 0), ShouldBeFalse)
+					So(isCSV(successResponse, 2), ShouldBeTrue)
+				},
+			},
+			{
+				description: "json 1 group 1 user",
+				listUsersInGroupFunc: func(input *cognitoidentityprovider.ListUsersInGroupInput) (
+					*cognitoidentityprovider.ListUsersInGroupOutput, error) {
+					return listGroupsUsers(1), nil
+				},
+				listGroupsFunc: func(input *cognitoidentityprovider.ListGroupsInput) (
+					*cognitoidentityprovider.ListGroupsOutput, error) {
+					output := listGroups(1)
+					return &output, nil
+				},
+				assertions: func(successResponse *models.SuccessResponse, errorResponse *models.ErrorResponse) {
+					So(successResponse, ShouldNotBeNil)
+					So(errorResponse, ShouldBeNil)
+					So(successResponse.Status, ShouldEqual, http.StatusOK)
+					So(isJson(successResponse, 0), ShouldBeFalse)
+					So(isCSV(successResponse, 3), ShouldBeTrue)
+				},
+			},
+			{
+				description: "json 3 group",
+				listUsersInGroupFunc: func(input *cognitoidentityprovider.ListUsersInGroupInput) (
+					*cognitoidentityprovider.ListUsersInGroupOutput, error) {
+					return listGroupsUsers(3), nil
+				},
+				listGroupsFunc: func(input *cognitoidentityprovider.ListGroupsInput) (
+					*cognitoidentityprovider.ListGroupsOutput, error) {
+					output := listGroups(3)
+					return &output, nil
+				},
+				assertions: func(successResponse *models.SuccessResponse, errorResponse *models.ErrorResponse) {
+					So(successResponse, ShouldNotBeNil)
+					So(errorResponse, ShouldBeNil)
+					So(successResponse.Status, ShouldEqual, http.StatusOK)
+					So(isJson(successResponse, 0), ShouldBeFalse)
+					So(isCSV(successResponse, 11), ShouldBeTrue)
+				},
+			},
+		}
+		for _, tt := range listGroupsUsers {
+			Convey(tt.description, func() {
+				m.ListUsersInGroupFunc = tt.listUsersInGroupFunc
+				m.ListGroupsFunc = tt.listGroupsFunc
+				r := httptest.NewRequest(http.MethodGet, getGroupsReportEndPoint, nil)
+				r.Header.Set("Accept", "text/csv")
+				urlVars := map[string]string{
+					"id": "",
+				}
+				r = mux.SetURLVars(r, urlVars)
+				successResponse, errorResponse := api.ListGroupsUsersHandler(ctx, w, r)
+				tt.assertions(successResponse, errorResponse)
+			})
+		}
+	})
+}
+
+// isCSV will test that there is more than one slice and a header row
+func isCSV(successResponse *models.SuccessResponse, expectedLength int) bool {
+	testOutCSV := string(successResponse.Body[:])
+	stringSlice := strings.Split(testOutCSV, "\n")
+	if len(stringSlice) > 1 && stringSlice[0] == "Group,User" && len(stringSlice) == expectedLength {
+		return true
+	}
+	return false
+}
+
+// isJson test that can be unmarshal into the given structure
+func isJson(successResponse *models.SuccessResponse, expectedLength int) bool {
+	var testOutJSON []models.ListGroupUsersType
+	jsonErr := json.Unmarshal(successResponse.Body, &testOutJSON)
+	if expectedLength > 0 {
+		if jsonErr == nil && len(testOutJSON) == expectedLength {
+			return true
+		}
+	} else {
+		if jsonErr == nil && testOutJSON != nil {
+			return true
+		}
+	}
+	return false
+}
+
+func TestGetTeamsReportLines(t *testing.T) {
+	api, _, m := apiSetup()
+	Convey("init", t, func() {
+		listGroupsUsers := []struct {
+			description           string
+			groupsList            cognitoidentityprovider.ListGroupsOutput
+			listUsersForGroupFunc func(usersInput *cognitoidentityprovider.ListUsersInGroupInput) (*cognitoidentityprovider.ListUsersInGroupOutput, error)
+			assertions            func(Response []models.ListGroupUsersType, errorResponse error)
+		}{
+			{
+				"200 response - no groups",
+				listGroups(0),
+				func(input *cognitoidentityprovider.ListUsersInGroupInput) (*cognitoidentityprovider.ListUsersInGroupOutput, error) {
+					l, _ := strconv.Atoi(string(*input.GroupName)[len(*input.GroupName)-1:])
+					return listGroupsUsers(l), nil
+				},
+				func(groupsUsersList []models.ListGroupUsersType, errorResponse error) {
+					So(groupsUsersList, ShouldNotBeNil)
+					So(errorResponse, ShouldBeNil)
+				},
+			},
+			{
+				"200 response - 1 groups",
+				listGroups(1),
+				func(input *cognitoidentityprovider.ListUsersInGroupInput) (*cognitoidentityprovider.ListUsersInGroupOutput, error) {
+					l, _ := strconv.Atoi(string(*input.GroupName)[len(*input.GroupName)-1:])
+					return listGroupsUsers(l + 1), nil
+				},
+				func(groupsUsersList []models.ListGroupUsersType, errorResponse error) {
+					So(errorResponse, ShouldBeNil)
+					So(groupsUsersList, ShouldNotBeNil)
+					So(groupsUsersList, ShouldHaveLength, 1)
+					So(groupsUsersList[0].GroupName, ShouldResemble, "group 0 description")
+					So(groupsUsersList[0].UserEmail, ShouldResemble, "user_0.email@domain.test")
+				},
+			},
+			{
+				"200 response - 3 groups",
+				listGroups(3),
+				func(input *cognitoidentityprovider.ListUsersInGroupInput) (*cognitoidentityprovider.ListUsersInGroupOutput, error) {
+					l, _ := strconv.Atoi(string(*input.GroupName)[len(*input.GroupName)-1:])
+					return listGroupsUsers(l + 1), nil
+				},
+				func(groupsUsersList []models.ListGroupUsersType, errorResponse error) {
+					So(errorResponse, ShouldBeNil)
+					So(groupsUsersList, ShouldNotBeNil)
+					So(groupsUsersList, ShouldHaveLength, 6)
+					So(groupsUsersList[0].GroupName, ShouldResemble, "group 0 description")
+					So(groupsUsersList[0].UserEmail, ShouldResemble, "user_0.email@domain.test")
+					So(groupsUsersList[2].GroupName, ShouldResemble, "group 1 description")
+					So(groupsUsersList[2].UserEmail, ShouldResemble, "user_1.email@domain.test")
+					So(groupsUsersList[4].GroupName, ShouldResemble, "group 2 description")
+					So(groupsUsersList[4].UserEmail, ShouldResemble, "user_1.email@domain.test")
+					So(groupsUsersList[5].GroupName, ShouldResemble, "group 2 description")
+					So(groupsUsersList[5].UserEmail, ShouldResemble, "user_2.email@domain.test")
+				},
+			},
+		}
+		for _, tt := range listGroupsUsers {
+			Convey(tt.description, func() {
+				m.ListUsersInGroupFunc = tt.listUsersForGroupFunc
+				groupMembershipList, errorResponse := api.GetTeamsReportLines(&tt.groupsList)
+				tt.assertions(*groupMembershipList, errorResponse)
+			})
+		}
+	})
+}
+
+// listGroups func to mock cognitoidentityprovider.ListGroupsOutput for use in TestGetTeamsReportLines
+func listGroups(noOfGroups int) cognitoidentityprovider.ListGroupsOutput {
+	groupList := []*cognitoidentityprovider.GroupType{}
+	for i := 0; i < noOfGroups; i++ {
+		groupName := fmt.Sprintf("group_%d", i)
+		groupDescription := fmt.Sprintf("group %d description", i)
+		groups := cognitoidentityprovider.GroupType{
+			Description: &groupDescription,
+			GroupName:   &groupName,
+		}
+		groupList = append(groupList, &groups)
+	}
+	output := cognitoidentityprovider.ListGroupsOutput{
+		Groups:    groupList,
+		NextToken: nil,
+	}
+	return output
+}
+
+// listGroupsUsers func to mock cognitoidentityprovider.ListUsersInGroupOutput for use in TestGetTeamsReportLines
+func listGroupsUsers(noOfUsers int) *cognitoidentityprovider.ListUsersInGroupOutput {
+	userList := []*cognitoidentityprovider.UserType{}
+	var (
+		attributeEmail = "email"
+	)
+
+	for i := 0; i < noOfUsers; i++ {
+		userAttributes := []*cognitoidentityprovider.AttributeType{}
+		userName := fmt.Sprintf("user_%d", i)
+		userEmail := userName + ".email@domain.test"
+		userAttribute := cognitoidentityprovider.AttributeType{Name: &attributeEmail, Value: &userEmail}
+		userAttributes = append(userAttributes, &userAttribute)
+		userType := cognitoidentityprovider.UserType{
+			Enabled:    aws.Bool(true),
+			UserStatus: aws.String("CONFIRMED"),
+			Username:   aws.String(userName),
+			Attributes: userAttributes,
+		}
+		userList = append(userList, &userType)
+	}
+
+	return &cognitoidentityprovider.ListUsersInGroupOutput{
+		NextToken: nil,
+		Users:     userList,
+	}
+}
+
+// listGroupsUsersMock func to mock []models.ListGroupUsersType for use in TestListGroupsUsersHandler
+func listGroupsUsersMock(noOfGroups, noOfUsers int) ([]models.ListGroupUsersType, error) {
+	var output []models.ListGroupUsersType
+
+	groupsList := listGroups(noOfGroups)
+	for _, g := range groupsList.Groups {
+		userList := listGroupsUsers(noOfUsers)
+		for _, user := range userList.Users {
+			for _, attribute := range user.Attributes {
+				if strings.ToLower(*attribute.Name) == "email" {
+					output = append(output, models.ListGroupUsersType{
+						GroupName: *g.Description,
+						UserEmail: *attribute.Value,
+					})
+				}
+			}
+		}
+
+	}
+	return output, nil
 }
 
 func TestSortGroups(t *testing.T) {
@@ -2396,527 +2916,4 @@
 			})
 		})
 	})
-=======
-func TestListGroupsUsersHandler(t *testing.T) {
-	api, w, m := apiSetup()
-	Convey("Check results for json", t, func() {
-		listGroupsUsers := []struct {
-			description          string
-			listUsersInGroupFunc func(input *cognitoidentityprovider.ListUsersInGroupInput) (
-				*cognitoidentityprovider.ListUsersInGroupOutput, error)
-			listGroupsFunc func(input *cognitoidentityprovider.ListGroupsInput) (
-				*cognitoidentityprovider.ListGroupsOutput, error)
-			assertions func(successResponse *models.SuccessResponse, errorResponse *models.ErrorResponse)
-		}{
-			{
-				description: "empty group",
-				listUsersInGroupFunc: func(input *cognitoidentityprovider.ListUsersInGroupInput) (
-					*cognitoidentityprovider.ListUsersInGroupOutput, error) {
-					l, _ := strconv.Atoi(string(*input.GroupName)[len(*input.GroupName)-1:])
-					return listGroupsUsers(l), nil
-				},
-				listGroupsFunc: func(input *cognitoidentityprovider.ListGroupsInput) (
-					*cognitoidentityprovider.ListGroupsOutput, error) {
-					output := listGroups(0)
-					return &output, nil
-				},
-				assertions: func(successResponse *models.SuccessResponse, errorResponse *models.ErrorResponse) {
-					So(successResponse, ShouldNotBeNil)
-					So(errorResponse, ShouldBeNil)
-					So(successResponse.Status, ShouldEqual, http.StatusOK)
-					So(successResponse.Headers, ShouldBeNil)
-					So(isJson(successResponse, 0), ShouldBeTrue)
-					So(isCSV(successResponse, 1), ShouldBeFalse)
-				},
-			},
-			{
-				description: "empty group no users",
-				listUsersInGroupFunc: func(input *cognitoidentityprovider.ListUsersInGroupInput) (
-					*cognitoidentityprovider.ListUsersInGroupOutput, error) {
-					l, _ := strconv.Atoi(string(*input.GroupName)[len(*input.GroupName)-1:])
-					return listGroupsUsers(l), nil
-				},
-				listGroupsFunc: func(input *cognitoidentityprovider.ListGroupsInput) (
-					*cognitoidentityprovider.ListGroupsOutput, error) {
-					output := listGroups(1)
-					return &output, nil
-				},
-				assertions: func(successResponse *models.SuccessResponse, errorResponse *models.ErrorResponse) {
-					So(successResponse, ShouldNotBeNil)
-					So(errorResponse, ShouldBeNil)
-					So(successResponse.Status, ShouldEqual, http.StatusOK)
-					So(successResponse.Headers, ShouldBeNil)
-					So(isJson(successResponse, 0), ShouldBeTrue)
-					So(isCSV(successResponse, 1), ShouldBeFalse)
-				},
-			},
-			{
-				description: "json 1 group",
-				listUsersInGroupFunc: func(input *cognitoidentityprovider.ListUsersInGroupInput) (
-					*cognitoidentityprovider.ListUsersInGroupOutput, error) {
-					return listGroupsUsers(1), nil
-				},
-				listGroupsFunc: func(input *cognitoidentityprovider.ListGroupsInput) (
-					*cognitoidentityprovider.ListGroupsOutput, error) {
-					output := listGroups(1)
-					return &output, nil
-				},
-				assertions: func(successResponse *models.SuccessResponse, errorResponse *models.ErrorResponse) {
-					So(successResponse, ShouldNotBeNil)
-					So(errorResponse, ShouldBeNil)
-					So(successResponse.Status, ShouldEqual, http.StatusOK)
-					So(successResponse.Headers, ShouldBeNil)
-					So(isJson(successResponse, 1), ShouldBeTrue)
-					So(isCSV(successResponse, 1), ShouldBeFalse)
-				},
-			},
-			{
-				description: "json 3 group",
-				listUsersInGroupFunc: func(input *cognitoidentityprovider.ListUsersInGroupInput) (
-					*cognitoidentityprovider.ListUsersInGroupOutput, error) {
-					return listGroupsUsers(3), nil
-				},
-				listGroupsFunc: func(input *cognitoidentityprovider.ListGroupsInput) (
-					*cognitoidentityprovider.ListGroupsOutput, error) {
-					output := listGroups(3)
-					return &output, nil
-				},
-				assertions: func(successResponse *models.SuccessResponse, errorResponse *models.ErrorResponse) {
-					So(successResponse, ShouldNotBeNil)
-					So(errorResponse, ShouldBeNil)
-					So(successResponse.Status, ShouldEqual, http.StatusOK)
-					So(successResponse.Headers, ShouldBeNil)
-					So(isJson(successResponse, 9), ShouldBeTrue)
-					So(isCSV(successResponse, 1), ShouldBeFalse)
-				},
-			},
-			{
-				description: "json error getting groups",
-				listUsersInGroupFunc: func(input *cognitoidentityprovider.ListUsersInGroupInput) (
-					*cognitoidentityprovider.ListUsersInGroupOutput, error) {
-					var exception cognitoidentityprovider.InternalErrorException
-					exception.Message_ = &internalErrorDescription
-					return nil, &exception
-				},
-				listGroupsFunc: func(input *cognitoidentityprovider.ListGroupsInput) (
-					*cognitoidentityprovider.ListGroupsOutput, error) {
-					output := listGroups(3)
-					return &output, nil
-				},
-				assertions: func(successResponse *models.SuccessResponse, errorResponse *models.ErrorResponse) {
-					So(successResponse, ShouldBeNil)
-					So(errorResponse, ShouldNotBeNil)
-					So(errorResponse.Status, ShouldEqual, http.StatusInternalServerError)
-				},
-			},
-			{
-				description: "json error getting group membership",
-				listUsersInGroupFunc: func(input *cognitoidentityprovider.ListUsersInGroupInput) (
-					*cognitoidentityprovider.ListUsersInGroupOutput, error) {
-					return listGroupsUsers(3), nil
-				},
-				listGroupsFunc: func(input *cognitoidentityprovider.ListGroupsInput) (
-					*cognitoidentityprovider.ListGroupsOutput, error) {
-					var exception cognitoidentityprovider.InternalErrorException
-					exception.Message_ = &internalErrorDescription
-					return nil, &exception
-				},
-				assertions: func(successResponse *models.SuccessResponse, errorResponse *models.ErrorResponse) {
-					So(successResponse, ShouldBeNil)
-					So(errorResponse, ShouldNotBeNil)
-					So(errorResponse.Status, ShouldEqual, http.StatusInternalServerError)
-				},
-			},
-		}
-		for _, tt := range listGroupsUsers {
-			Convey(tt.description, func() {
-				m.ListUsersInGroupFunc = tt.listUsersInGroupFunc
-				m.ListGroupsFunc = tt.listGroupsFunc
-				r := httptest.NewRequest(http.MethodGet, getGroupsReportEndPoint, nil)
-				urlVars := map[string]string{
-					"id": "efgh5678",
-				}
-				r = mux.SetURLVars(r, urlVars)
-				successResponse, errorResponse := api.ListGroupsUsersHandler(ctx, w, r)
-				tt.assertions(successResponse, errorResponse)
-			})
-		}
-	})
-	Convey("Check results for csv", t, func() {
-		listGroupsUsers := []struct {
-			description          string
-			listUsersInGroupFunc func(input *cognitoidentityprovider.ListUsersInGroupInput) (
-				*cognitoidentityprovider.ListUsersInGroupOutput, error)
-			listGroupsFunc func(input *cognitoidentityprovider.ListGroupsInput) (
-				*cognitoidentityprovider.ListGroupsOutput, error)
-			assertions func(successResponse *models.SuccessResponse, errorResponse *models.ErrorResponse)
-		}{
-			{
-				description: "empty group",
-				listUsersInGroupFunc: func(input *cognitoidentityprovider.ListUsersInGroupInput) (
-					*cognitoidentityprovider.ListUsersInGroupOutput, error) {
-					l, _ := strconv.Atoi(string(*input.GroupName)[len(*input.GroupName)-1:])
-					return listGroupsUsers(l), nil
-				},
-				listGroupsFunc: func(input *cognitoidentityprovider.ListGroupsInput) (
-					*cognitoidentityprovider.ListGroupsOutput, error) {
-					output := listGroups(0)
-					return &output, nil
-				},
-				assertions: func(successResponse *models.SuccessResponse, errorResponse *models.ErrorResponse) {
-					So(successResponse, ShouldNotBeNil)
-					So(errorResponse, ShouldBeNil)
-					So(successResponse.Status, ShouldEqual, http.StatusOK)
-					So(successResponse.Headers, ShouldNotBeNil)
-					So(successResponse.Headers["Content-type"], ShouldEqual, "text/csv")
-					So(isJson(successResponse, 0), ShouldBeFalse)
-					So(isCSV(successResponse, 2), ShouldBeTrue)
-				},
-			},
-			{
-				description: "1 group no users",
-				listUsersInGroupFunc: func(input *cognitoidentityprovider.ListUsersInGroupInput) (
-					*cognitoidentityprovider.ListUsersInGroupOutput, error) {
-					l, _ := strconv.Atoi(string(*input.GroupName)[len(*input.GroupName)-1:])
-					return listGroupsUsers(l), nil
-				},
-				listGroupsFunc: func(input *cognitoidentityprovider.ListGroupsInput) (
-					*cognitoidentityprovider.ListGroupsOutput, error) {
-					output := listGroups(1)
-					return &output, nil
-				},
-				assertions: func(successResponse *models.SuccessResponse, errorResponse *models.ErrorResponse) {
-					So(successResponse, ShouldNotBeNil)
-					So(errorResponse, ShouldBeNil)
-					So(successResponse.Status, ShouldEqual, http.StatusOK)
-					So(successResponse.Headers, ShouldNotBeNil)
-					So(successResponse.Headers["Content-type"], ShouldEqual, "text/csv")
-					So(isJson(successResponse, 0), ShouldBeFalse)
-					So(isCSV(successResponse, 2), ShouldBeTrue)
-				},
-			},
-			{
-				description: "csv 1 group 1 user",
-				listUsersInGroupFunc: func(input *cognitoidentityprovider.ListUsersInGroupInput) (
-					*cognitoidentityprovider.ListUsersInGroupOutput, error) {
-					return listGroupsUsers(1), nil
-				},
-				listGroupsFunc: func(input *cognitoidentityprovider.ListGroupsInput) (
-					*cognitoidentityprovider.ListGroupsOutput, error) {
-					output := listGroups(1)
-					return &output, nil
-				},
-				assertions: func(successResponse *models.SuccessResponse, errorResponse *models.ErrorResponse) {
-					So(successResponse, ShouldNotBeNil)
-					So(errorResponse, ShouldBeNil)
-					So(successResponse.Status, ShouldEqual, http.StatusOK)
-					So(successResponse.Headers, ShouldNotBeNil)
-					So(successResponse.Headers["Content-type"], ShouldEqual, "text/csv")
-					So(isJson(successResponse, 0), ShouldBeFalse)
-					So(isCSV(successResponse, 3), ShouldBeTrue)
-				},
-			},
-			{
-				description: "json 3 group",
-				listUsersInGroupFunc: func(input *cognitoidentityprovider.ListUsersInGroupInput) (
-					*cognitoidentityprovider.ListUsersInGroupOutput, error) {
-					return listGroupsUsers(3), nil
-				},
-				listGroupsFunc: func(input *cognitoidentityprovider.ListGroupsInput) (*cognitoidentityprovider.ListGroupsOutput, error) {
-					output := listGroups(3)
-					return &output, nil
-				},
-				assertions: func(successResponse *models.SuccessResponse, errorResponse *models.ErrorResponse) {
-					So(successResponse, ShouldNotBeNil)
-					So(errorResponse, ShouldBeNil)
-					So(successResponse.Status, ShouldEqual, http.StatusOK)
-					So(successResponse.Headers, ShouldNotBeNil)
-					So(successResponse.Headers["Content-type"], ShouldEqual, "text/csv")
-					So(isJson(successResponse, 0), ShouldBeFalse)
-					So(isCSV(successResponse, 11), ShouldBeTrue)
-				},
-			},
-		}
-		for _, tt := range listGroupsUsers {
-			Convey(tt.description, func() {
-				m.ListUsersInGroupFunc = tt.listUsersInGroupFunc
-				m.ListGroupsFunc = tt.listGroupsFunc
-				r := httptest.NewRequest(http.MethodGet, getGroupsReportEndPoint, nil)
-				r.Header.Set("Accept", "text/csv")
-				urlVars := map[string]string{
-					"id": "efgh5678",
-				}
-				r = mux.SetURLVars(r, urlVars)
-				successResponse, errorResponse := api.ListGroupsUsersHandler(ctx, w, r)
-				tt.assertions(successResponse, errorResponse)
-			})
-		}
-	})
-	Convey("Check results for csv", t, func() {
-		listGroupsUsers := []struct {
-			description          string
-			listUsersInGroupFunc func(input *cognitoidentityprovider.ListUsersInGroupInput) (
-				*cognitoidentityprovider.ListUsersInGroupOutput, error)
-			listGroupsFunc func(input *cognitoidentityprovider.ListGroupsInput) (
-				*cognitoidentityprovider.ListGroupsOutput, error)
-			assertions func(successResponse *models.SuccessResponse, errorResponse *models.ErrorResponse)
-		}{
-			{
-				description: "empty group",
-				listUsersInGroupFunc: func(input *cognitoidentityprovider.ListUsersInGroupInput) (
-					*cognitoidentityprovider.ListUsersInGroupOutput, error) {
-					l, _ := strconv.Atoi(string(*input.GroupName)[len(*input.GroupName)-1:])
-					return listGroupsUsers(l), nil
-				},
-				listGroupsFunc: func(input *cognitoidentityprovider.ListGroupsInput) (
-					*cognitoidentityprovider.ListGroupsOutput, error) {
-					output := listGroups(0)
-					return &output, nil
-				},
-				assertions: func(successResponse *models.SuccessResponse, errorResponse *models.ErrorResponse) {
-					So(successResponse, ShouldNotBeNil)
-					So(errorResponse, ShouldBeNil)
-					So(successResponse.Status, ShouldEqual, http.StatusOK)
-					So(isJson(successResponse, 0), ShouldBeFalse)
-					So(isCSV(successResponse, 2), ShouldBeTrue)
-				},
-			},
-			{
-				description: "1 group no users",
-				listUsersInGroupFunc: func(input *cognitoidentityprovider.ListUsersInGroupInput) (
-					*cognitoidentityprovider.ListUsersInGroupOutput, error) {
-					l, _ := strconv.Atoi(string(*input.GroupName)[len(*input.GroupName)-1:])
-					return listGroupsUsers(l), nil
-				},
-				listGroupsFunc: func(input *cognitoidentityprovider.ListGroupsInput) (
-					*cognitoidentityprovider.ListGroupsOutput, error) {
-					output := listGroups(1)
-					return &output, nil
-				},
-				assertions: func(successResponse *models.SuccessResponse, errorResponse *models.ErrorResponse) {
-					So(successResponse, ShouldNotBeNil)
-					So(errorResponse, ShouldBeNil)
-					So(successResponse.Status, ShouldEqual, http.StatusOK)
-					So(isJson(successResponse, 0), ShouldBeFalse)
-					So(isCSV(successResponse, 2), ShouldBeTrue)
-				},
-			},
-			{
-				description: "json 1 group 1 user",
-				listUsersInGroupFunc: func(input *cognitoidentityprovider.ListUsersInGroupInput) (
-					*cognitoidentityprovider.ListUsersInGroupOutput, error) {
-					return listGroupsUsers(1), nil
-				},
-				listGroupsFunc: func(input *cognitoidentityprovider.ListGroupsInput) (
-					*cognitoidentityprovider.ListGroupsOutput, error) {
-					output := listGroups(1)
-					return &output, nil
-				},
-				assertions: func(successResponse *models.SuccessResponse, errorResponse *models.ErrorResponse) {
-					So(successResponse, ShouldNotBeNil)
-					So(errorResponse, ShouldBeNil)
-					So(successResponse.Status, ShouldEqual, http.StatusOK)
-					So(isJson(successResponse, 0), ShouldBeFalse)
-					So(isCSV(successResponse, 3), ShouldBeTrue)
-				},
-			},
-			{
-				description: "json 3 group",
-				listUsersInGroupFunc: func(input *cognitoidentityprovider.ListUsersInGroupInput) (
-					*cognitoidentityprovider.ListUsersInGroupOutput, error) {
-					return listGroupsUsers(3), nil
-				},
-				listGroupsFunc: func(input *cognitoidentityprovider.ListGroupsInput) (
-					*cognitoidentityprovider.ListGroupsOutput, error) {
-					output := listGroups(3)
-					return &output, nil
-				},
-				assertions: func(successResponse *models.SuccessResponse, errorResponse *models.ErrorResponse) {
-					So(successResponse, ShouldNotBeNil)
-					So(errorResponse, ShouldBeNil)
-					So(successResponse.Status, ShouldEqual, http.StatusOK)
-					So(isJson(successResponse, 0), ShouldBeFalse)
-					So(isCSV(successResponse, 11), ShouldBeTrue)
-				},
-			},
-		}
-		for _, tt := range listGroupsUsers {
-			Convey(tt.description, func() {
-				m.ListUsersInGroupFunc = tt.listUsersInGroupFunc
-				m.ListGroupsFunc = tt.listGroupsFunc
-				r := httptest.NewRequest(http.MethodGet, getGroupsReportEndPoint, nil)
-				r.Header.Set("Accept", "text/csv")
-				urlVars := map[string]string{
-					"id": "",
-				}
-				r = mux.SetURLVars(r, urlVars)
-				successResponse, errorResponse := api.ListGroupsUsersHandler(ctx, w, r)
-				tt.assertions(successResponse, errorResponse)
-			})
-		}
-	})
-}
-
-// isCSV will test that there is more than one slice and a header row
-func isCSV(successResponse *models.SuccessResponse, expectedLength int) bool {
-	testOutCSV := string(successResponse.Body[:])
-	stringSlice := strings.Split(testOutCSV, "\n")
-	if len(stringSlice) > 1 && stringSlice[0] == "Group,User" && len(stringSlice) == expectedLength {
-		return true
-	}
-	return false
-}
-
-// isJson test that can be unmarshal into the given structure
-func isJson(successResponse *models.SuccessResponse, expectedLength int) bool {
-	var testOutJSON []models.ListGroupUsersType
-	jsonErr := json.Unmarshal(successResponse.Body, &testOutJSON)
-	if expectedLength > 0 {
-		if jsonErr == nil && len(testOutJSON) == expectedLength {
-			return true
-		}
-	} else {
-		if jsonErr == nil && testOutJSON != nil {
-			return true
-		}
-	}
-	return false
-}
-
-func TestGetTeamsReportLines(t *testing.T) {
-	api, _, m := apiSetup()
-	Convey("init", t, func() {
-		listGroupsUsers := []struct {
-			description           string
-			groupsList            cognitoidentityprovider.ListGroupsOutput
-			listUsersForGroupFunc func(usersInput *cognitoidentityprovider.ListUsersInGroupInput) (*cognitoidentityprovider.ListUsersInGroupOutput, error)
-			assertions            func(Response []models.ListGroupUsersType, errorResponse error)
-		}{
-			{
-				"200 response - no groups",
-				listGroups(0),
-				func(input *cognitoidentityprovider.ListUsersInGroupInput) (*cognitoidentityprovider.ListUsersInGroupOutput, error) {
-					l, _ := strconv.Atoi(string(*input.GroupName)[len(*input.GroupName)-1:])
-					return listGroupsUsers(l), nil
-				},
-				func(groupsUsersList []models.ListGroupUsersType, errorResponse error) {
-					So(groupsUsersList, ShouldNotBeNil)
-					So(errorResponse, ShouldBeNil)
-				},
-			},
-			{
-				"200 response - 1 groups",
-				listGroups(1),
-				func(input *cognitoidentityprovider.ListUsersInGroupInput) (*cognitoidentityprovider.ListUsersInGroupOutput, error) {
-					l, _ := strconv.Atoi(string(*input.GroupName)[len(*input.GroupName)-1:])
-					return listGroupsUsers(l + 1), nil
-				},
-				func(groupsUsersList []models.ListGroupUsersType, errorResponse error) {
-					So(errorResponse, ShouldBeNil)
-					So(groupsUsersList, ShouldNotBeNil)
-					So(groupsUsersList, ShouldHaveLength, 1)
-					So(groupsUsersList[0].GroupName, ShouldResemble, "group 0 description")
-					So(groupsUsersList[0].UserEmail, ShouldResemble, "user_0.email@domain.test")
-				},
-			},
-			{
-				"200 response - 3 groups",
-				listGroups(3),
-				func(input *cognitoidentityprovider.ListUsersInGroupInput) (*cognitoidentityprovider.ListUsersInGroupOutput, error) {
-					l, _ := strconv.Atoi(string(*input.GroupName)[len(*input.GroupName)-1:])
-					return listGroupsUsers(l + 1), nil
-				},
-				func(groupsUsersList []models.ListGroupUsersType, errorResponse error) {
-					So(errorResponse, ShouldBeNil)
-					So(groupsUsersList, ShouldNotBeNil)
-					So(groupsUsersList, ShouldHaveLength, 6)
-					So(groupsUsersList[0].GroupName, ShouldResemble, "group 0 description")
-					So(groupsUsersList[0].UserEmail, ShouldResemble, "user_0.email@domain.test")
-					So(groupsUsersList[2].GroupName, ShouldResemble, "group 1 description")
-					So(groupsUsersList[2].UserEmail, ShouldResemble, "user_1.email@domain.test")
-					So(groupsUsersList[4].GroupName, ShouldResemble, "group 2 description")
-					So(groupsUsersList[4].UserEmail, ShouldResemble, "user_1.email@domain.test")
-					So(groupsUsersList[5].GroupName, ShouldResemble, "group 2 description")
-					So(groupsUsersList[5].UserEmail, ShouldResemble, "user_2.email@domain.test")
-				},
-			},
-		}
-		for _, tt := range listGroupsUsers {
-			Convey(tt.description, func() {
-				m.ListUsersInGroupFunc = tt.listUsersForGroupFunc
-				groupMembershipList, errorResponse := api.GetTeamsReportLines(&tt.groupsList)
-				tt.assertions(*groupMembershipList, errorResponse)
-			})
-		}
-	})
-}
-
-// listGroups func to mock cognitoidentityprovider.ListGroupsOutput for use in TestGetTeamsReportLines
-func listGroups(noOfGroups int) cognitoidentityprovider.ListGroupsOutput {
-	groupList := []*cognitoidentityprovider.GroupType{}
-	for i := 0; i < noOfGroups; i++ {
-		groupName := fmt.Sprintf("group_%d", i)
-		groupDescription := fmt.Sprintf("group %d description", i)
-		groups := cognitoidentityprovider.GroupType{
-			Description: &groupDescription,
-			GroupName:   &groupName,
-		}
-		groupList = append(groupList, &groups)
-	}
-	output := cognitoidentityprovider.ListGroupsOutput{
-		Groups:    groupList,
-		NextToken: nil,
-	}
-	return output
-}
-
-// listGroupsUsers func to mock cognitoidentityprovider.ListUsersInGroupOutput for use in TestGetTeamsReportLines
-func listGroupsUsers(noOfUsers int) *cognitoidentityprovider.ListUsersInGroupOutput {
-	userList := []*cognitoidentityprovider.UserType{}
-	var (
-		attributeEmail = "email"
-	)
-
-	for i := 0; i < noOfUsers; i++ {
-		userAttributes := []*cognitoidentityprovider.AttributeType{}
-		userName := fmt.Sprintf("user_%d", i)
-		userEmail := userName + ".email@domain.test"
-		userAttribute := cognitoidentityprovider.AttributeType{Name: &attributeEmail, Value: &userEmail}
-		userAttributes = append(userAttributes, &userAttribute)
-		userType := cognitoidentityprovider.UserType{
-			Enabled:    aws.Bool(true),
-			UserStatus: aws.String("CONFIRMED"),
-			Username:   aws.String(userName),
-			Attributes: userAttributes,
-		}
-		userList = append(userList, &userType)
-	}
-
-	return &cognitoidentityprovider.ListUsersInGroupOutput{
-		NextToken: nil,
-		Users:     userList,
-	}
-}
-
-// listGroupsUsersMock func to mock []models.ListGroupUsersType for use in TestListGroupsUsersHandler
-func listGroupsUsersMock(noOfGroups, noOfUsers int) ([]models.ListGroupUsersType, error) {
-	var output []models.ListGroupUsersType
-
-	groupsList := listGroups(noOfGroups)
-	for _, g := range groupsList.Groups {
-		userList := listGroupsUsers(noOfUsers)
-		for _, user := range userList.Users {
-			for _, attribute := range user.Attributes {
-				if strings.ToLower(*attribute.Name) == "email" {
-					output = append(output, models.ListGroupUsersType{
-						GroupName: *g.Description,
-						UserEmail: *attribute.Value,
-					})
-				}
-			}
-		}
-
-	}
-	return output, nil
->>>>>>> 3e43d595
 }