--- conflicted
+++ resolved
@@ -22,9 +22,9 @@
 func TestCreateUserHandler(t *testing.T) {
 
 	var (
-		r = mux.NewRouter()
-		ctx = context.Background()
-		requestType, name,status, email, poolId string = "POST", "Foo_Bar", "UNCONFIRMED", "foo_bar123@foobar.io.me", "us-west-11_bxushuds"
+		r                                               = mux.NewRouter()
+		ctx                                             = context.Background()
+		requestType, name, status, email, poolId string = "POST", "Foo_Bar", "UNCONFIRMED", "foo_bar123@foobar.io.me", "us-west-11_bxushuds"
 	)
 
 	m := &mock.MockCognitoIdentityProviderClient{}
@@ -75,7 +75,7 @@
 
 	Convey("Validation fails 400: validating email and username throws validation errors", t, func() {
 		userValidationTests := []struct {
-			userDetails map[string]interface{}
+			userDetails  map[string]interface{}
 			errorMessage []string
 			httpResponse int
 		}{
@@ -83,23 +83,15 @@
 			{
 				map[string]interface{}{"username": "", "email": email},
 				[]string{
-<<<<<<< HEAD
-					invalidUserNameMessage,
-=======
 					apierrors.InvalidUserNameMessage,
->>>>>>> d96b2d7e
-				},		
+				},
 				http.StatusBadRequest,
 			},
 			// missing email
 			{
 				map[string]interface{}{"username": name, "email": ""},
 				[]string{
-<<<<<<< HEAD
-					invalidErrorMessage,
-=======
 					apierrors.InvalidErrorMessage,
->>>>>>> d96b2d7e
 				},
 				http.StatusBadRequest,
 			},
@@ -107,31 +99,26 @@
 			{
 				map[string]interface{}{"username": "", "email": ""},
 				[]string{
-<<<<<<< HEAD
-					invalidUserNameMessage,
-					invalidErrorMessage,
-=======
 					apierrors.InvalidUserNameMessage,
 					apierrors.InvalidErrorMessage,
->>>>>>> d96b2d7e
 				},
 				http.StatusBadRequest,
 			},
 		}
-	
+
 		for _, tt := range userValidationTests {
 			body, _ := json.Marshal(tt.userDetails)
-	
+
 			r := httptest.NewRequest(requestType, usersEndPoint, bytes.NewReader(body))
-	
+
 			w := httptest.NewRecorder()
-	
+
 			api.Router.ServeHTTP(w, r)
-	
+
 			errorBody, _ := ioutil.ReadAll(w.Body)
 			var e models.ErrorStructure
 			json.Unmarshal(errorBody, &e)
-	
+
 			So(w.Code, ShouldEqual, tt.httpResponse)
 			So(len(e.Errors), ShouldEqual, len(tt.errorMessage))
 			So(e.Errors[0].Message, ShouldEqual, tt.errorMessage[0])
