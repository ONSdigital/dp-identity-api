package api

import (
	"bytes"
	"context"
	"encoding/json"
	"io/ioutil"
	"net/http"
	"net/http/httptest"
	"testing"

	"github.com/ONSdigital/dp-identity-api/cognito/mock"
	"github.com/ONSdigital/dp-identity-api/models"
	"github.com/aws/aws-sdk-go/service/cognitoidentityprovider"
	"github.com/gorilla/mux"
	. "github.com/smartystreets/goconvey/convey"
)

const usersEndPoint = "http://localhost:25600/users"
<<<<<<< HEAD

func TestCreateUserHandler(t *testing.T) {
=======
>>>>>>> d9c19199

type ErrorStructure struct {
	Errors []IndividualError `json:"errors"`
}

<<<<<<< HEAD
	name := "Foo Bar"
	password := "temp1234"
	email := "foo_bar123@foobar.io.me"
	status := "UNCONFIRMED"
=======
type IndividualError struct {
	SpecificError string `json:"error"`
	Message       string `json:"message"`
	Source        Source `json:"source"`
}
>>>>>>> d9c19199

type Source struct {
	Field string `json:"field"`
	Param string `json:"param"`
}

<<<<<<< HEAD
=======
func TestCreateUserHandler(t *testing.T) {

	var (
		r      = mux.NewRouter()
		ctx    = context.Background()
		name   = "Foo Bar"
		status = "UNCONFIRMED"
		email  = "foo_bar123@foobar.io.me"
	)

	m := &mock.MockCognitoIdentityProviderClient{}

>>>>>>> d9c19199
	// mock call to: AdminCreateUser(input *cognitoidentityprovider.AdminCreateUserInput) (*cognitoidentityprovider.AdminCreateUserOutput, error)
	m.AdminCreateUserFunc = func(userInput *cognitoidentityprovider.AdminCreateUserInput) (*cognitoidentityprovider.AdminCreateUserOutput, error) {
		user := &models.CreateUserOutput{
			UserOutput: &cognitoidentityprovider.AdminCreateUserOutput{
				User: &cognitoidentityprovider.UserType{
					Username:   &name,
					UserStatus: &status,
				},
			},
		}
		return user.UserOutput, nil
	}

	api := Setup(ctx, r, m, "us-west-11_bxushuds")

	Convey("Admin create user returns 201: successfully created user", t, func() {
<<<<<<< HEAD
		postBody := map[string]interface{}{"username": name, "password": password, "email": email}
=======
		postBody := map[string]interface{}{"username": name, "email": email,}

		body, _ := json.Marshal(postBody,)

		r := httptest.NewRequest("POST",usersEndPoint,bytes.NewReader(body),)

		w := httptest.NewRecorder()

		api.Router.ServeHTTP(w, r)

		So(w.Code, ShouldEqual, http.StatusCreated)
	})

	Convey("Admin create user returns 500: error unmarshalling request body", t, func() {
		r := httptest.NewRequest("POST",usersEndPoint,bytes.NewReader(nil),)
>>>>>>> d9c19199

		w := httptest.NewRecorder()

<<<<<<< HEAD
		r := httptest.NewRequest("POST", usersEndPoint, bytes.NewReader(body))

		w := httptest.NewRecorder()

		api.Router.ServeHTTP(w, r)

		So(w.Code, ShouldEqual, http.StatusCreated)
	})

	Convey("Admin create user returns 500: error unmarshalling request body", t, func() {

		r := httptest.NewRequest("POST", usersEndPoint, bytes.NewReader(nil))

		w := httptest.NewRecorder()

		api.Router.ServeHTTP(w, r)

		body, _ := ioutil.ReadAll(w.Body)
		var e models.ErrorStructure
		json.Unmarshal(body, &e)

		So(w.Code, ShouldEqual, http.StatusInternalServerError)
		So(e.Errors[0].Message, ShouldEqual, "api endpoint POST user returned an error unmarshalling request body")
	})

	Convey("Admin create user returns 400: bad request error", t, func() {

		r := httptest.NewRequest("POST", usersEndPoint, bytes.NewReader(nil))

		w := httptest.NewRecorder()

		api.Router.ServeHTTP(w, r)

		body, _ := ioutil.ReadAll(w.Body)
		var e models.ErrorStructure
		json.Unmarshal(body, &e)
=======
		api.Router.ServeHTTP(w, r)

		errorBody, _ := ioutil.ReadAll(w.Body)
		var e ErrorStructure
		json.Unmarshal(errorBody, &e)
>>>>>>> d9c19199

		So(w.Code, ShouldEqual, http.StatusInternalServerError)
		So(e.Errors[0].Message, ShouldEqual, "api endpoint POST user returned an error unmarshalling request body")
	})
}<|MERGE_RESOLUTION|>--- conflicted
+++ resolved
@@ -17,36 +17,7 @@
 )
 
 const usersEndPoint = "http://localhost:25600/users"
-<<<<<<< HEAD
 
-func TestCreateUserHandler(t *testing.T) {
-=======
->>>>>>> d9c19199
-
-type ErrorStructure struct {
-	Errors []IndividualError `json:"errors"`
-}
-
-<<<<<<< HEAD
-	name := "Foo Bar"
-	password := "temp1234"
-	email := "foo_bar123@foobar.io.me"
-	status := "UNCONFIRMED"
-=======
-type IndividualError struct {
-	SpecificError string `json:"error"`
-	Message       string `json:"message"`
-	Source        Source `json:"source"`
-}
->>>>>>> d9c19199
-
-type Source struct {
-	Field string `json:"field"`
-	Param string `json:"param"`
-}
-
-<<<<<<< HEAD
-=======
 func TestCreateUserHandler(t *testing.T) {
 
 	var (
@@ -59,7 +30,6 @@
 
 	m := &mock.MockCognitoIdentityProviderClient{}
 
->>>>>>> d9c19199
 	// mock call to: AdminCreateUser(input *cognitoidentityprovider.AdminCreateUserInput) (*cognitoidentityprovider.AdminCreateUserOutput, error)
 	m.AdminCreateUserFunc = func(userInput *cognitoidentityprovider.AdminCreateUserInput) (*cognitoidentityprovider.AdminCreateUserOutput, error) {
 		user := &models.CreateUserOutput{
@@ -76,29 +46,10 @@
 	api := Setup(ctx, r, m, "us-west-11_bxushuds")
 
 	Convey("Admin create user returns 201: successfully created user", t, func() {
-<<<<<<< HEAD
-		postBody := map[string]interface{}{"username": name, "password": password, "email": email}
-=======
-		postBody := map[string]interface{}{"username": name, "email": email,}
+		postBody := map[string]interface{}{"username": name, "email": email}
 
-		body, _ := json.Marshal(postBody,)
+		body, _ := json.Marshal(postBody)
 
-		r := httptest.NewRequest("POST",usersEndPoint,bytes.NewReader(body),)
-
-		w := httptest.NewRecorder()
-
-		api.Router.ServeHTTP(w, r)
-
-		So(w.Code, ShouldEqual, http.StatusCreated)
-	})
-
-	Convey("Admin create user returns 500: error unmarshalling request body", t, func() {
-		r := httptest.NewRequest("POST",usersEndPoint,bytes.NewReader(nil),)
->>>>>>> d9c19199
-
-		w := httptest.NewRecorder()
-
-<<<<<<< HEAD
 		r := httptest.NewRequest("POST", usersEndPoint, bytes.NewReader(body))
 
 		w := httptest.NewRecorder()
@@ -109,39 +60,15 @@
 	})
 
 	Convey("Admin create user returns 500: error unmarshalling request body", t, func() {
-
 		r := httptest.NewRequest("POST", usersEndPoint, bytes.NewReader(nil))
 
 		w := httptest.NewRecorder()
 
 		api.Router.ServeHTTP(w, r)
 
-		body, _ := ioutil.ReadAll(w.Body)
+		errorBody, _ := ioutil.ReadAll(w.Body)
 		var e models.ErrorStructure
-		json.Unmarshal(body, &e)
-
-		So(w.Code, ShouldEqual, http.StatusInternalServerError)
-		So(e.Errors[0].Message, ShouldEqual, "api endpoint POST user returned an error unmarshalling request body")
-	})
-
-	Convey("Admin create user returns 400: bad request error", t, func() {
-
-		r := httptest.NewRequest("POST", usersEndPoint, bytes.NewReader(nil))
-
-		w := httptest.NewRecorder()
-
-		api.Router.ServeHTTP(w, r)
-
-		body, _ := ioutil.ReadAll(w.Body)
-		var e models.ErrorStructure
-		json.Unmarshal(body, &e)
-=======
-		api.Router.ServeHTTP(w, r)
-
-		errorBody, _ := ioutil.ReadAll(w.Body)
-		var e ErrorStructure
 		json.Unmarshal(errorBody, &e)
->>>>>>> d9c19199
 
 		So(w.Code, ShouldEqual, http.StatusInternalServerError)
 		So(e.Errors[0].Message, ShouldEqual, "api endpoint POST user returned an error unmarshalling request body")
