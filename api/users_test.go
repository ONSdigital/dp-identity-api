package api

import (
	"bytes"
	"context"
	"encoding/json"
	"io/ioutil"
	"net/http"
	"net/http/httptest"
	"testing"

	"github.com/ONSdigital/dp-identity-api/apierrorsdeprecated"
	"github.com/ONSdigital/dp-identity-api/cognito/mock"
	"github.com/ONSdigital/dp-identity-api/models"
	"github.com/aws/aws-sdk-go/service/cognitoidentityprovider"
	"github.com/gorilla/mux"
	. "github.com/smartystreets/goconvey/convey"
)

const usersEndPoint = "http://localhost:25600/users"

func TestCreateUserHandler(t *testing.T) {

	var (
		routeMux                                                                                                   = mux.NewRouter()
		ctx                                                                                                        = context.Background()
		name, surname, status, email, poolId, userException, clientId, clientSecret, authflow, invalidEmail string = "bob", "bobbings", "UNCONFIRMED", "foo_bar123@ext.ons.gov.uk", "us-west-11_bxushuds", "UsernameExistsException: User account already exists", "abc123", "bsjahsaj9djsiq", "authflow", "foo_bar123@test.ons.gov.ie"
	)

	m := &mock.MockCognitoIdentityProviderClient{}

	Convey("Admin create user - check expected responses", t, func() {
		adminCreateUsersTests := []struct {
			listUsersFunction   func(userInput *cognitoidentityprovider.ListUsersInput) (*cognitoidentityprovider.ListUsersOutput, error)
			createUsersFunction func(userInput *cognitoidentityprovider.AdminCreateUserInput) (*cognitoidentityprovider.AdminCreateUserOutput, error)
			httpResponse        int
		}{
			{
				// 200 response - no duplicate emails found
				func(userInput *cognitoidentityprovider.ListUsersInput) (*cognitoidentityprovider.ListUsersOutput, error) {
					users := &models.ListUsersOutput{
						ListUsersOutput: &cognitoidentityprovider.ListUsersOutput{
							Users: []*cognitoidentityprovider.UserType{},
						},
					}
					return users.ListUsersOutput, nil
				},
				// 201 response - user created
				func(userInput *cognitoidentityprovider.AdminCreateUserInput) (*cognitoidentityprovider.AdminCreateUserOutput, error) {
					user := &models.CreateUserOutput{
						UserOutput: &cognitoidentityprovider.AdminCreateUserOutput{
							User: &cognitoidentityprovider.UserType{
								Username:   &name,
								UserStatus: &status,
							},
						},
					}
					return user.UserOutput, nil
				},
				http.StatusCreated,
			},
			{
				// 200 response - no duplicate emails found
				func(userInput *cognitoidentityprovider.ListUsersInput) (*cognitoidentityprovider.ListUsersOutput, error) {
					users := &models.ListUsersOutput{
						ListUsersOutput: &cognitoidentityprovider.ListUsersOutput{
							Users: []*cognitoidentityprovider.UserType{},
						},
					}
					return users.ListUsersOutput, nil
				},
				// 400 response - user already exists
				func(userInput *cognitoidentityprovider.AdminCreateUserInput) (*cognitoidentityprovider.AdminCreateUserOutput, error) {
					var userExistsException cognitoidentityprovider.UsernameExistsException
					userExistsException.Message_ = &userException
					userExistsException.RespMetadata.StatusCode = http.StatusBadRequest

					return nil, &userExistsException
				},
				http.StatusBadRequest,
			},
			{
				// 400 response - duplicate email found
				func(userInput *cognitoidentityprovider.ListUsersInput) (*cognitoidentityprovider.ListUsersOutput, error) {
					users := &models.ListUsersOutput{
						ListUsersOutput: &cognitoidentityprovider.ListUsersOutput{
							Users: []*cognitoidentityprovider.UserType{
								{
									Username: &name,
								},
							},
						},
					}
					return users.ListUsersOutput, nil
				},
				nil,
				http.StatusBadRequest,
			},
			{
				// 200 response - no users found
				func(userInput *cognitoidentityprovider.ListUsersInput) (*cognitoidentityprovider.ListUsersOutput, error) {
					users := &models.ListUsersOutput{
						ListUsersOutput: &cognitoidentityprovider.ListUsersOutput{
							Users: []*cognitoidentityprovider.UserType{},
						},
					}
					return users.ListUsersOutput, nil
				},
				// 500 response - internal error exception
				func(userInput *cognitoidentityprovider.AdminCreateUserInput) (*cognitoidentityprovider.AdminCreateUserOutput, error) {
					var internalErrorException cognitoidentityprovider.InternalErrorException
					internalErrorException.Message_ = &userException
					internalErrorException.RespMetadata.StatusCode = http.StatusInternalServerError

					return nil, &internalErrorException
				},
				http.StatusInternalServerError,
			},
		}

		for _, tt := range adminCreateUsersTests {
			m.AdminCreateUserFunc = tt.createUsersFunction
			m.ListUsersFunc = tt.listUsersFunction
			api, _ := Setup(ctx, routeMux, m, poolId, clientId, clientSecret, authflow)

			postBody := map[string]interface{}{"forename": name, "surname": surname, "email": email}

			body, _ := json.Marshal(postBody)

			r := httptest.NewRequest(http.MethodPost, usersEndPoint, bytes.NewReader(body))

			w := httptest.NewRecorder()

			api.Router.ServeHTTP(w, r)

			So(w.Code, ShouldEqual, tt.httpResponse)
		}
	})

	Convey("Admin create user returns 500: error unmarshalling request body", t, func() {
		r := httptest.NewRequest(http.MethodPost, usersEndPoint, bytes.NewReader(nil))

		w := httptest.NewRecorder()

		api, _ := Setup(ctx, routeMux, m, poolId, clientId, clientSecret, authflow)

		api.Router.ServeHTTP(w, r)

		errorBody, _ := ioutil.ReadAll(w.Body)
<<<<<<< HEAD
		var e apierrors.ErrorStructure
=======
		var e models.ErrorList
>>>>>>> de2c67f7
		json.Unmarshal(errorBody, &e)

		So(w.Code, ShouldEqual, http.StatusInternalServerError)
		So(e.Errors[0].Description, ShouldEqual, "api endpoint POST user returned an error unmarshalling request body")
	})

	Convey("Validation fails 400: validating email and username throws validation errors", t, func() {
		userValidationTests := []struct {
			userDetails  map[string]interface{}
			errorDescription []string
			httpResponse int
		}{
			// missing email
			{
				map[string]interface{}{"forename": name, "surname": surname, "email": ""},
				[]string{
					apierrorsdeprecated.InvalidErrorDescription,
				},
				http.StatusBadRequest,
			},
			// missing both forename and surname
			{
				map[string]interface{}{"forename": "", "surname": "", "email": email},
				[]string{
					apierrorsdeprecated.InvalidForenameErrorDescription,
					apierrorsdeprecated.InvalidSurnameErrorDescription,
				},
				http.StatusBadRequest,
			},
			// missing surname
			{
				map[string]interface{}{"forename": name, "surname": "", "email": email},
				[]string{
					apierrorsdeprecated.InvalidSurnameErrorDescription,
				},
				http.StatusBadRequest,
			},
			// missing forename
			{
				map[string]interface{}{"forename": "", "surname": surname, "email": email},
				[]string{
					apierrorsdeprecated.InvalidForenameErrorDescription,
				},
				http.StatusBadRequest,
			},
			// missing forename, surname and email
			{
				map[string]interface{}{"forename": "", "surname": "", "email": ""},
				[]string{
					apierrorsdeprecated.InvalidForenameErrorDescription,
					apierrorsdeprecated.InvalidSurnameErrorDescription,
					apierrorsdeprecated.InvalidErrorDescription,
				},
				http.StatusBadRequest,
			},
			// invalid email
			{
				map[string]interface{}{"forename": name, "surname": surname, "email": invalidEmail},
				[]string{
					apierrorsdeprecated.InvalidErrorDescription,
				},
				http.StatusBadRequest,
			},
		}

		for _, tt := range userValidationTests {
			body, _ := json.Marshal(tt.userDetails)

			r := httptest.NewRequest(http.MethodPost, usersEndPoint, bytes.NewReader(body))

			w := httptest.NewRecorder()

			api, _ := Setup(ctx, routeMux, m, poolId, clientId, clientSecret, authflow)

			api.Router.ServeHTTP(w, r)

			errorBody, _ := ioutil.ReadAll(w.Body)
<<<<<<< HEAD
			var e apierrors.ErrorStructure
=======
			var e models.ErrorList
>>>>>>> de2c67f7
			json.Unmarshal(errorBody, &e)

			So(w.Code, ShouldEqual, tt.httpResponse)
			So(len(e.Errors), ShouldEqual, len(tt.errorDescription))
			So(e.Errors[0].Description, ShouldEqual, tt.errorDescription[0])
			if len(e.Errors) > 1 {
				So(e.Errors[1].Description, ShouldEqual, tt.errorDescription[1])
			}
		}
	})
}<|MERGE_RESOLUTION|>--- conflicted
+++ resolved
@@ -147,11 +147,8 @@
 		api.Router.ServeHTTP(w, r)
 
 		errorBody, _ := ioutil.ReadAll(w.Body)
-<<<<<<< HEAD
-		var e apierrors.ErrorStructure
-=======
-		var e models.ErrorList
->>>>>>> de2c67f7
+		var e apierrorsdeprecated.ErrorList
+
 		json.Unmarshal(errorBody, &e)
 
 		So(w.Code, ShouldEqual, http.StatusInternalServerError)
@@ -160,9 +157,9 @@
 
 	Convey("Validation fails 400: validating email and username throws validation errors", t, func() {
 		userValidationTests := []struct {
-			userDetails  map[string]interface{}
+			userDetails      map[string]interface{}
 			errorDescription []string
-			httpResponse int
+			httpResponse     int
 		}{
 			// missing email
 			{
@@ -229,11 +226,8 @@
 			api.Router.ServeHTTP(w, r)
 
 			errorBody, _ := ioutil.ReadAll(w.Body)
-<<<<<<< HEAD
-			var e apierrors.ErrorStructure
-=======
-			var e models.ErrorList
->>>>>>> de2c67f7
+			var e apierrorsdeprecated.ErrorList
+
 			json.Unmarshal(errorBody, &e)
 
 			So(w.Code, ShouldEqual, tt.httpResponse)
