package api

import (
	"context"
	"encoding/json"
	"errors"
	"io/ioutil"
	"net/http"
	"strings"
	"time"

	"github.com/ONSdigital/dp-identity-api/apierrorsdeprecated"
<<<<<<< HEAD
	"github.com/ONSdigital/dp-identity-api/cognito"
=======
>>>>>>> efec761f
	"github.com/ONSdigital/dp-identity-api/models"
	"github.com/ONSdigital/dp-identity-api/utilities"
	"github.com/ONSdigital/dp-identity-api/validation"
	"github.com/ONSdigital/log.go/log"
	"github.com/aws/aws-sdk-go/service/cognitoidentityprovider"
)

type AuthParams struct {
	Email    string `json:"email"`
	Password string `json:"password"`
}

var (
	IdTokenHeaderName      = "ID"
	AccessTokenHeaderName  = "Authorization"
	RefreshTokenHeaderName = "Refresh"
)

//TokensHandler uses submitted email address and password to sign a user in against Cognito and returns a http handler interface
func (api *API) TokensHandler(ctx context.Context) http.HandlerFunc {

	return func(w http.ResponseWriter, req *http.Request) {
		defer req.Body.Close()

		body, err := ioutil.ReadAll(req.Body)
		if err != nil {
			errorDescription := "api endpoint POST login returned an error reading the request body"
			apierrorsdeprecated.HandleUnexpectedError(ctx, w, err, errorDescription)
			return
		}

		var authParams AuthParams
		err = json.Unmarshal(body, &authParams)
		if err != nil {
			errorDescription := "api endpoint POST login returned an error unmarshalling the body"
			apierrorsdeprecated.HandleUnexpectedError(ctx, w, err, errorDescription)
			return
		}

		validPasswordRequest := passwordValidation(authParams)
		validEmailRequest := emailValidation(authParams)

		if validPasswordRequest && validEmailRequest {

			err = terminateExistingSession(authParams, api.UserPoolId, api.CognitoClient)

			if err != nil {
				isInternalError := apierrorsdeprecated.IdentifyInternalError(err)
				if isInternalError {
					errorMessage := "api endpoint POST login returned an error and failed to connect to cognito logout"
					apierrorsdeprecated.HandleUnexpectedError(ctx, w, err, errorMessage)
					return
				}

				var errorList []models.Error
				adminLogoutMessage := "something went wrong, and api endpoint POST login returned an error and failed to connect to cognito logout. Please try again or contact an administrator."
				adminLogoutError := apierrorsdeprecated.IndividualErrorBuilder(err, adminLogoutMessage)
				errorList = append(errorList, adminLogoutError)
				errorResponseBody := apierrorsdeprecated.ErrorResponseBodyBuilder(errorList)
				apierrorsdeprecated.WriteErrorResponse(ctx, w, http.StatusBadRequest, errorResponseBody)
				return
			}

			input := buildCognitoRequest(authParams, api.ClientId, api.ClientSecret, api.ClientAuthFlow)
			result, authErr := api.CognitoClient.InitiateAuth(input)

			if authErr != nil {

				isInternalError := apierrorsdeprecated.IdentifyInternalError(authErr)

				if isInternalError {
					errorDescription := "api endpoint POST login returned an error and failed to login to cognito"
					apierrorsdeprecated.HandleUnexpectedError(ctx, w, authErr, errorDescription)
					return
				}

				var errorList []apierrorsdeprecated.Error

				switch authErr.Error() {
				case "NotAuthorizedException: Incorrect username or password.":
					{
						notAuthorizedDescription := "unautheticated user: Unable to autheticate request"
						notAuthorizedError := apierrorsdeprecated.IndividualErrorBuilder(authErr, notAuthorizedDescription)
						errorList = append(errorList, notAuthorizedError)
						errorResponseBody := apierrorsdeprecated.ErrorResponseBodyBuilder(errorList)
						apierrorsdeprecated.WriteErrorResponse(ctx, w, http.StatusUnauthorized, errorResponseBody)
						return
					}
				case "NotAuthorizedException: Password attempts exceeded":
					{
						forbiddenDescription := "exceeded the number of attemps to login in with the provided credentials"
						forbiddenError := apierrorsdeprecated.IndividualErrorBuilder(authErr, forbiddenDescription)
						errorList = append(errorList, forbiddenError)
						errorResponseBody := apierrorsdeprecated.ErrorResponseBodyBuilder(errorList)
						apierrorsdeprecated.WriteErrorResponse(ctx, w, http.StatusForbidden, errorResponseBody)
						return
					}
				default:
					{
						loginDescription := "something went wrong, and api endpoint POST login returned an error and failed to login to cognito. Please try again or contact an administrator."
						loginError := apierrorsdeprecated.IndividualErrorBuilder(authErr, loginDescription)
						errorList = append(errorList, loginError)
						errorResponseBody := apierrorsdeprecated.ErrorResponseBodyBuilder(errorList)
						apierrorsdeprecated.WriteErrorResponse(ctx, w, http.StatusBadRequest, errorResponseBody)
						return
					}
				}
			}

			buildSuccessfulResponse(result, w, ctx)

			return
		}

		invalidPasswordErrorBody := apierrorsdeprecated.IndividualErrorBuilder(apierrorsdeprecated.ErrInvalidPassword, apierrorsdeprecated.InvalidPasswordDescription)
		invalidEmailErrorBody := apierrorsdeprecated.IndividualErrorBuilder(apierrorsdeprecated.ErrInvalidEmail, apierrorsdeprecated.InvalidErrorDescription)

		var errorList []apierrorsdeprecated.Error

		if !validPasswordRequest {
			errorList = append(errorList, invalidPasswordErrorBody)
		}

		if !validEmailRequest {
			errorList = append(errorList, invalidEmailErrorBody)
		}

		errorResponseBody := apierrorsdeprecated.ErrorResponseBodyBuilder(errorList)
		apierrorsdeprecated.WriteErrorResponse(ctx, w, http.StatusBadRequest, errorResponseBody)

	}
}

//SignOutHandler invalidates a users access token signing them out and returns a http handler interface
func (api *API) SignOutHandler(ctx context.Context) http.HandlerFunc {
	return func(w http.ResponseWriter, req *http.Request) {
		var errorList []apierrorsdeprecated.Error

		authString := req.Header.Get(AccessTokenHeaderName)
		if authString == "" {
			invalidTokenErrorBody := apierrorsdeprecated.IndividualErrorBuilder(apierrorsdeprecated.InvalidTokenError,
				apierrorsdeprecated.MissingTokenDescription)
			errorList = append(errorList, invalidTokenErrorBody)
			log.Event(ctx, "no authorization header provided", log.ERROR)
			errorResponseBody := apierrorsdeprecated.ErrorResponseBodyBuilder(errorList)
			apierrorsdeprecated.WriteErrorResponse(ctx, w, http.StatusBadRequest, errorResponseBody)
			return
		}

		authComponents := strings.Split(authString, " ")
		if len(authComponents) != 2 {
			log.Event(ctx, "malformed authorization header provided", log.ERROR)
			invalidTokenErrorBody := apierrorsdeprecated.IndividualErrorBuilder(apierrorsdeprecated.InvalidTokenError,
				apierrorsdeprecated.MalformedTokenDescription)
			errorList = append(errorList, invalidTokenErrorBody)
			errorResponseBody := apierrorsdeprecated.ErrorResponseBodyBuilder(errorList)
			apierrorsdeprecated.WriteErrorResponse(ctx, w, http.StatusBadRequest, errorResponseBody)
			return
		}

		_, err := api.CognitoClient.GlobalSignOut(
			&cognitoidentityprovider.GlobalSignOutInput{
				AccessToken: &authComponents[1]})

		if err != nil {
			log.Event(ctx, "From Cognito - "+err.Error(), log.ERROR)
			invalidTokenErrorBody := apierrorsdeprecated.IndividualErrorBuilder(err, "")
			errorList = append(errorList, invalidTokenErrorBody)
			errorResponseBody := apierrorsdeprecated.ErrorResponseBodyBuilder(errorList)
			isInternalError := apierrorsdeprecated.IdentifyInternalError(err)
			if isInternalError {
				apierrorsdeprecated.WriteErrorResponse(ctx, w, http.StatusInternalServerError, errorResponseBody)
			} else {
				apierrorsdeprecated.WriteErrorResponse(ctx, w, http.StatusBadRequest, errorResponseBody)
			}
			return
		}

		w.WriteHeader(http.StatusNoContent)
	}
}

<<<<<<< HEAD
func terminateExistingSession(authParams AuthParams, userPoolId string, cognitoClient cognito.Client) (err error) {

	adminUserGlobalSignOutInput := &cognitoidentityprovider.AdminUserGlobalSignOutInput{
		Username:   &authParams.Email,
		UserPoolId: &userPoolId,
	}

	_, err = cognitoClient.AdminUserGlobalSignOut(adminUserGlobalSignOutInput)
	if err != nil {
		return err
	}
	return nil
=======
//RefreshHandler refreshes a users access token and returns new access and ID tokens, expiration time and the refresh token
func (api *API) RefreshHandler(ctx context.Context) http.HandlerFunc {
	return func(w http.ResponseWriter, req *http.Request) {
		var errorList []apierrorsdeprecated.Error

		refreshToken := models.RefreshToken{
			TokenString: req.Header.Get(RefreshTokenHeaderName),
		}
		errorList = refreshToken.Validate(ctx, errorList)

		idToken := models.IdToken{
			TokenString: req.Header.Get(IdTokenHeaderName),
		}
		errorList = idToken.Validate(ctx, errorList)

		if len(errorList) > 0 {
			errorResponseBody := apierrorsdeprecated.ErrorResponseBodyBuilder(errorList)
			apierrorsdeprecated.WriteErrorResponse(ctx, w, http.StatusBadRequest, errorResponseBody)
			return
		}

		authInput := refreshToken.GenerateRefreshRequest(api.ClientSecret, idToken.Claims.CognitoUser, api.ClientId)
		result, authErr := api.CognitoClient.InitiateAuth(authInput)

		if authErr != nil {
			log.Event(ctx, "Cognito InitiateAuth request for token refresh - "+authErr.Error(), log.ERROR)
			if authErr.Error() == "NotAuthorizedException: Refresh Token has expired" {
				expiredTokenError := apierrorsdeprecated.IndividualErrorBuilder(authErr, apierrorsdeprecated.TokenExpiredMessage)
				errorList = append(errorList, expiredTokenError)
				errorResponseBody := apierrorsdeprecated.ErrorResponseBodyBuilder(errorList)
				apierrorsdeprecated.WriteErrorResponse(ctx, w, http.StatusForbidden, errorResponseBody)
			} else {
				apierrorsdeprecated.HandleUnexpectedError(ctx, w, authErr, apierrorsdeprecated.InternalErrorMessage)
			}
			return
		}

		buildSuccessfulResponse(result, w, ctx)

		return
	}
>>>>>>> efec761f
}

func passwordValidation(requestBody AuthParams) (isPasswordValid bool) {

	return len(requestBody.Password) > 0
}

//emailValidation checks for both a valid email address and an empty email address
func emailValidation(requestBody AuthParams) (isEmailValid bool) {

	isEmailValid = validation.IsEmailValid(requestBody.Email)

	return isEmailValid
}

func buildCognitoRequest(authParams AuthParams, clientId string, clientSecret string, clientAuthFlow string) (authInput *cognitoidentityprovider.InitiateAuthInput) {

	secretHash := utilities.ComputeSecretHash(clientSecret, authParams.Email, clientId)

	authParameters := map[string]*string{
		"USERNAME":    &authParams.Email,
		"PASSWORD":    &authParams.Password,
		"SECRET_HASH": &secretHash,
	}

	authInput = &cognitoidentityprovider.InitiateAuthInput{
		AnalyticsMetadata: &cognitoidentityprovider.AnalyticsMetadataType{},
		AuthFlow:          &clientAuthFlow,
		AuthParameters:    authParameters,
		ClientId:          &clientId,
		ClientMetadata:    map[string]*string{},
		UserContextData:   &cognitoidentityprovider.UserContextDataType{},
	}

	return authInput
}

func buildSuccessfulResponse(result *cognitoidentityprovider.InitiateAuthOutput, w http.ResponseWriter, ctx context.Context) {

	if result.AuthenticationResult != nil {
		tokenDuration := time.Duration(*result.AuthenticationResult.ExpiresIn)
		expirationTime := time.Now().UTC().Add(time.Second * tokenDuration).String()

		w.Header().Set("Content-Type", "application/json")
		w.Header().Set(AccessTokenHeaderName, "Bearer "+*result.AuthenticationResult.AccessToken)
		w.Header().Set(IdTokenHeaderName, *result.AuthenticationResult.IdToken)
		if result.AuthenticationResult.RefreshToken != nil {
			w.Header().Set(RefreshTokenHeaderName, *result.AuthenticationResult.RefreshToken)
		}
		w.WriteHeader(http.StatusCreated)

		postBody := map[string]interface{}{"expirationTime": expirationTime}

		buildjson(postBody, w, ctx)

		return
	} else {
		err := errors.New("unexpected return from cognito")
		errorDescription := "unexpected response from cognito, there was no authentication result field"
		apierrorsdeprecated.HandleUnexpectedError(ctx, w, err, errorDescription)
		return
	}
}

func buildjson(jsonInput map[string]interface{}, w http.ResponseWriter, ctx context.Context) {

	jsonResponse, err := json.Marshal(jsonInput)

	if err != nil {
		errorDescription := "failed to marshal the error"
		apierrorsdeprecated.HandleUnexpectedError(ctx, w, err, errorDescription)
		return
	}

	_, err = w.Write(jsonResponse)
	if err != nil {
		errorDescription := "writing response failed"
		apierrorsdeprecated.HandleUnexpectedError(ctx, w, err, errorDescription)

		return
	}
	return

}<|MERGE_RESOLUTION|>--- conflicted
+++ resolved
@@ -10,10 +10,7 @@
 	"time"
 
 	"github.com/ONSdigital/dp-identity-api/apierrorsdeprecated"
-<<<<<<< HEAD
 	"github.com/ONSdigital/dp-identity-api/cognito"
-=======
->>>>>>> efec761f
 	"github.com/ONSdigital/dp-identity-api/models"
 	"github.com/ONSdigital/dp-identity-api/utilities"
 	"github.com/ONSdigital/dp-identity-api/validation"
@@ -196,20 +193,6 @@
 	}
 }
 
-<<<<<<< HEAD
-func terminateExistingSession(authParams AuthParams, userPoolId string, cognitoClient cognito.Client) (err error) {
-
-	adminUserGlobalSignOutInput := &cognitoidentityprovider.AdminUserGlobalSignOutInput{
-		Username:   &authParams.Email,
-		UserPoolId: &userPoolId,
-	}
-
-	_, err = cognitoClient.AdminUserGlobalSignOut(adminUserGlobalSignOutInput)
-	if err != nil {
-		return err
-	}
-	return nil
-=======
 //RefreshHandler refreshes a users access token and returns new access and ID tokens, expiration time and the refresh token
 func (api *API) RefreshHandler(ctx context.Context) http.HandlerFunc {
 	return func(w http.ResponseWriter, req *http.Request) {
@@ -251,7 +234,20 @@
 
 		return
 	}
->>>>>>> efec761f
+}
+
+func terminateExistingSession(authParams AuthParams, userPoolId string, cognitoClient cognito.Client) (err error) {
+
+	adminUserGlobalSignOutInput := &cognitoidentityprovider.AdminUserGlobalSignOutInput{
+		Username:   &authParams.Email,
+		UserPoolId: &userPoolId,
+	}
+
+	_, err = cognitoClient.AdminUserGlobalSignOut(adminUserGlobalSignOutInput)
+	if err != nil {
+		return err
+	}
+	return nil
 }
 
 func passwordValidation(requestBody AuthParams) (isPasswordValid bool) {
