package api

import (
	"context"

	"github.com/ONSdigital/dp-identity-api/cognito"
	"github.com/gorilla/mux"
)

//API provides a struct to wrap the api around
type API struct {
	Router        *mux.Router
	CognitoClient cognito.Client
	UserPoolId	string
}

//Setup function sets up the api and returns an api
<<<<<<< HEAD
func Setup(ctx context.Context, r *mux.Router, cognitoClient cognito.Client, userPoolId string) *API {
	api := &API{	
=======
func Setup(ctx context.Context, r *mux.Router, cognitoClient cognito.Client) *API {
	api := &API{
>>>>>>> 35d7ef1d
		Router:        r,
		CognitoClient: cognitoClient,
		UserPoolId: userPoolId,
	}

	r.HandleFunc("/hello", HelloHandler(ctx)).Methods("GET")
	r.HandleFunc("/tokens", TokensHandler()).Methods("POST")
	return api
}<|MERGE_RESOLUTION|>--- conflicted
+++ resolved
@@ -15,13 +15,8 @@
 }
 
 //Setup function sets up the api and returns an api
-<<<<<<< HEAD
 func Setup(ctx context.Context, r *mux.Router, cognitoClient cognito.Client, userPoolId string) *API {
-	api := &API{	
-=======
-func Setup(ctx context.Context, r *mux.Router, cognitoClient cognito.Client) *API {
 	api := &API{
->>>>>>> 35d7ef1d
 		Router:        r,
 		CognitoClient: cognitoClient,
 		UserPoolId: userPoolId,
