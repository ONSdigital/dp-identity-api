package api

import (
	"context"
	"github.com/ONSdigital/dp-identity-api/cognito"
	"github.com/gorilla/mux"
)

//API provides a struct to wrap the api around
type API struct {
<<<<<<< HEAD
	Router         *mux.Router
	CognitoClient  cognito.Client
	UserPoolId     string
	ClientId       string
	ClientSecret   string
	ClientAuthFlow string
}

//Setup function sets up the api and returns an api
func Setup(ctx context.Context, r *mux.Router, cognitoClient cognito.Client, userPoolId, clientId, clientSecret, clientAuthFlow string) *API {
	api := &API{
		Router:         r,
		CognitoClient:  cognitoClient,
		UserPoolId:     userPoolId,
		ClientId:       clientId,
		ClientSecret:   clientSecret,
		ClientAuthFlow: clientAuthFlow,
	}

	r.HandleFunc("/hello", HelloHandler(ctx)).Methods("GET")
	r.HandleFunc("/tokens", api.TokensHandler(ctx)).Methods("POST")
=======
	Router        *mux.Router
	CognitoClient cognito.Client
	UserPoolId    string
	ClientId      string
	ClientSecret  string
}

//Setup function sets up the api and returns an api
func Setup(ctx context.Context, r *mux.Router, cognitoClient cognito.Client, userPoolId string, clientId string, clientSecret string) *API {
	api := &API{
		Router:        r,
		CognitoClient: cognitoClient,
		UserPoolId:    userPoolId,
		ClientId:      clientId,
		ClientSecret:  clientSecret,
	}

	r.HandleFunc("/hello", HelloHandler(ctx)).Methods("GET")
	r.HandleFunc("/tokens", TokensHandler()).Methods("POST")
	r.HandleFunc("/tokens/self", api.SignOutHandler(ctx)).Methods("DELETE")
>>>>>>> d10b1714
	return api
}<|MERGE_RESOLUTION|>--- conflicted
+++ resolved
@@ -2,13 +2,13 @@
 
 import (
 	"context"
+
 	"github.com/ONSdigital/dp-identity-api/cognito"
 	"github.com/gorilla/mux"
 )
 
 //API provides a struct to wrap the api around
 type API struct {
-<<<<<<< HEAD
 	Router         *mux.Router
 	CognitoClient  cognito.Client
 	UserPoolId     string
@@ -18,7 +18,7 @@
 }
 
 //Setup function sets up the api and returns an api
-func Setup(ctx context.Context, r *mux.Router, cognitoClient cognito.Client, userPoolId, clientId, clientSecret, clientAuthFlow string) *API {
+func Setup(ctx context.Context, r *mux.Router, cognitoClient cognito.Client, userPoolId string, clientId string, clientSecret string, clientAuthFlow string) *API {
 	api := &API{
 		Router:         r,
 		CognitoClient:  cognitoClient,
@@ -30,27 +30,6 @@
 
 	r.HandleFunc("/hello", HelloHandler(ctx)).Methods("GET")
 	r.HandleFunc("/tokens", api.TokensHandler(ctx)).Methods("POST")
-=======
-	Router        *mux.Router
-	CognitoClient cognito.Client
-	UserPoolId    string
-	ClientId      string
-	ClientSecret  string
-}
-
-//Setup function sets up the api and returns an api
-func Setup(ctx context.Context, r *mux.Router, cognitoClient cognito.Client, userPoolId string, clientId string, clientSecret string) *API {
-	api := &API{
-		Router:        r,
-		CognitoClient: cognitoClient,
-		UserPoolId:    userPoolId,
-		ClientId:      clientId,
-		ClientSecret:  clientSecret,
-	}
-
-	r.HandleFunc("/hello", HelloHandler(ctx)).Methods("GET")
-	r.HandleFunc("/tokens", TokensHandler()).Methods("POST")
 	r.HandleFunc("/tokens/self", api.SignOutHandler(ctx)).Methods("DELETE")
->>>>>>> d10b1714
 	return api
 }